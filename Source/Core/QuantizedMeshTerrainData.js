import when from "../ThirdParty/when.js";
import BoundingSphere from "./BoundingSphere.js";
import Cartesian2 from "./Cartesian2.js";
import Cartesian3 from "./Cartesian3.js";
import Check from "./Check.js";
import defaultValue from "./defaultValue.js";
import defined from "./defined.js";
import DeveloperError from "./DeveloperError.js";
import IndexDatatype from "./IndexDatatype.js";
import Intersections2D from "./Intersections2D.js";
import CesiumMath from "./Math.js";
import OrientedBoundingBox from "./OrientedBoundingBox.js";
import TaskProcessor from "./TaskProcessor.js";
import TerrainData from "./TerrainData.js";
import TerrainEncoding from "./TerrainEncoding.js";
import TerrainMesh from "./TerrainMesh.js";

/**
 * Terrain data for a single tile where the terrain data is represented as a quantized mesh.  A quantized
 * mesh consists of three vertex attributes, longitude, latitude, and height.  All attributes are expressed
 * as 16-bit values in the range 0 to 32767.  Longitude and latitude are zero at the southwest corner
 * of the tile and 32767 at the northeast corner.  Height is zero at the minimum height in the tile
 * and 32767 at the maximum height in the tile.
 *
 * @alias QuantizedMeshTerrainData
 * @constructor
 *
 * @param {Object} options Object with the following properties:
 * @param {Uint16Array} options.quantizedVertices The buffer containing the quantized mesh.
 * @param {Uint16Array|Uint32Array} options.indices The indices specifying how the quantized vertices are linked
 *                      together into triangles.  Each three indices specifies one triangle.
 * @param {Number} options.minimumHeight The minimum terrain height within the tile, in meters above the ellipsoid.
 * @param {Number} options.maximumHeight The maximum terrain height within the tile, in meters above the ellipsoid.
 * @param {BoundingSphere} options.boundingSphere A sphere bounding all of the vertices in the mesh.
 * @param {OrientedBoundingBox} [options.orientedBoundingBox] An OrientedBoundingBox bounding all of the vertices in the mesh.
 * @param {Cartesian3} options.horizonOcclusionPoint The horizon occlusion point of the mesh.  If this point
 *                      is below the horizon, the entire tile is assumed to be below the horizon as well.
 *                      The point is expressed in ellipsoid-scaled coordinates.
 * @param {Number[]} options.westIndices The indices of the vertices on the western edge of the tile.
 * @param {Number[]} options.southIndices The indices of the vertices on the southern edge of the tile.
 * @param {Number[]} options.eastIndices The indices of the vertices on the eastern edge of the tile.
 * @param {Number[]} options.northIndices The indices of the vertices on the northern edge of the tile.
 * @param {Number} options.westSkirtHeight The height of the skirt to add on the western edge of the tile.
 * @param {Number} options.southSkirtHeight The height of the skirt to add on the southern edge of the tile.
 * @param {Number} options.eastSkirtHeight The height of the skirt to add on the eastern edge of the tile.
 * @param {Number} options.northSkirtHeight The height of the skirt to add on the northern edge of the tile.
 * @param {Number} [options.childTileMask=15] A bit mask indicating which of this tile's four children exist.
 *                 If a child's bit is set, geometry will be requested for that tile as well when it
 *                 is needed.  If the bit is cleared, the child tile is not requested and geometry is
 *                 instead upsampled from the parent.  The bit values are as follows:
 *                 <table>
 *                  <tr><th>Bit Position</th><th>Bit Value</th><th>Child Tile</th></tr>
 *                  <tr><td>0</td><td>1</td><td>Southwest</td></tr>
 *                  <tr><td>1</td><td>2</td><td>Southeast</td></tr>
 *                  <tr><td>2</td><td>4</td><td>Northwest</td></tr>
 *                  <tr><td>3</td><td>8</td><td>Northeast</td></tr>
 *                 </table>
 * @param {Boolean} [options.createdByUpsampling=false] True if this instance was created by upsampling another instance;
 *                  otherwise, false.
 * @param {Uint8Array} [options.encodedNormals] The buffer containing per vertex normals, encoded using 'oct' encoding
 * @param {Uint8Array} [options.waterMask] The buffer containing the watermask.
 * @param {Credit[]} [options.credits] Array of credits for this tile.
 *
 *
 * @example
 * var data = new Cesium.QuantizedMeshTerrainData({
 *     minimumHeight : -100,
 *     maximumHeight : 2101,
 *     quantizedVertices : new Uint16Array([// order is SW NW SE NE
 *                                          // longitude
 *                                          0, 0, 32767, 32767,
 *                                          // latitude
 *                                          0, 32767, 0, 32767,
 *                                          // heights
 *                                          16384, 0, 32767, 16384]),
 *     indices : new Uint16Array([0, 3, 1,
 *                                0, 2, 3]),
 *     boundingSphere : new Cesium.BoundingSphere(new Cesium.Cartesian3(1.0, 2.0, 3.0), 10000),
 *     orientedBoundingBox : new Cesium.OrientedBoundingBox(new Cesium.Cartesian3(1.0, 2.0, 3.0), Cesium.Matrix3.fromRotationX(Cesium.Math.PI, new Cesium.Matrix3())),
 *     horizonOcclusionPoint : new Cesium.Cartesian3(3.0, 2.0, 1.0),
 *     westIndices : [0, 1],
 *     southIndices : [0, 1],
 *     eastIndices : [2, 3],
 *     northIndices : [1, 3],
 *     westSkirtHeight : 1.0,
 *     southSkirtHeight : 1.0,
 *     eastSkirtHeight : 1.0,
 *     northSkirtHeight : 1.0
 * });
 *
 * @see TerrainData
 * @see HeightmapTerrainData
 * @see GoogleEarthEnterpriseTerrainData
 */
function QuantizedMeshTerrainData(options) {
  //>>includeStart('debug', pragmas.debug)
  if (!defined(options) || !defined(options.quantizedVertices)) {
    throw new DeveloperError("options.quantizedVertices is required.");
  }
  if (!defined(options.indices)) {
    throw new DeveloperError("options.indices is required.");
  }
  if (!defined(options.minimumHeight)) {
    throw new DeveloperError("options.minimumHeight is required.");
  }
  if (!defined(options.maximumHeight)) {
    throw new DeveloperError("options.maximumHeight is required.");
  }
  if (!defined(options.maximumHeight)) {
    throw new DeveloperError("options.maximumHeight is required.");
  }
  if (!defined(options.boundingSphere)) {
    throw new DeveloperError("options.boundingSphere is required.");
  }
  if (!defined(options.horizonOcclusionPoint)) {
    throw new DeveloperError("options.horizonOcclusionPoint is required.");
  }
  if (!defined(options.westIndices)) {
    throw new DeveloperError("options.westIndices is required.");
  }
  if (!defined(options.southIndices)) {
    throw new DeveloperError("options.southIndices is required.");
  }
  if (!defined(options.eastIndices)) {
    throw new DeveloperError("options.eastIndices is required.");
  }
  if (!defined(options.northIndices)) {
    throw new DeveloperError("options.northIndices is required.");
  }
  if (!defined(options.westSkirtHeight)) {
    throw new DeveloperError("options.westSkirtHeight is required.");
  }
  if (!defined(options.southSkirtHeight)) {
    throw new DeveloperError("options.southSkirtHeight is required.");
  }
  if (!defined(options.eastSkirtHeight)) {
    throw new DeveloperError("options.eastSkirtHeight is required.");
  }
  if (!defined(options.northSkirtHeight)) {
    throw new DeveloperError("options.northSkirtHeight is required.");
  }
  //>>includeEnd('debug');

  this._quantizedVertices = options.quantizedVertices;
  this._encodedNormals = options.encodedNormals;
  this._indices = options.indices;
  this._minimumHeight = options.minimumHeight;
  this._maximumHeight = options.maximumHeight;
  this._boundingSphere = options.boundingSphere;
  this._orientedBoundingBox = options.orientedBoundingBox;
  this._horizonOcclusionPoint = options.horizonOcclusionPoint;
  this._credits = options.credits;

  var vertexCount = this._quantizedVertices.length / 3;
  var uValues = (this._uValues = this._quantizedVertices.subarray(
    0,
    vertexCount
  ));
  var vValues = (this._vValues = this._quantizedVertices.subarray(
    vertexCount,
    2 * vertexCount
  ));
  this._heightValues = this._quantizedVertices.subarray(
    2 * vertexCount,
    3 * vertexCount
  );

  // We don't assume that we can count on the edge vertices being sorted by u or v.
  function sortByV(a, b) {
    return vValues[a] - vValues[b];
  }

  function sortByU(a, b) {
    return uValues[a] - uValues[b];
  }

  this._westIndices = sortIndicesIfNecessary(
    options.westIndices,
    sortByV,
    vertexCount
  );
  this._southIndices = sortIndicesIfNecessary(
    options.southIndices,
    sortByU,
    vertexCount
  );
  this._eastIndices = sortIndicesIfNecessary(
    options.eastIndices,
    sortByV,
    vertexCount
  );
  this._northIndices = sortIndicesIfNecessary(
    options.northIndices,
    sortByU,
    vertexCount
  );

  this._westSkirtHeight = options.westSkirtHeight;
  this._southSkirtHeight = options.southSkirtHeight;
  this._eastSkirtHeight = options.eastSkirtHeight;
  this._northSkirtHeight = options.northSkirtHeight;

  this._childTileMask = defaultValue(options.childTileMask, 15);

  this._createdByUpsampling = defaultValue(options.createdByUpsampling, false);
  this._waterMask = options.waterMask;

  this._mesh = undefined;
}

Object.defineProperties(QuantizedMeshTerrainData.prototype, {
  /**
   * An array of credits for this tile.
   * @memberof QuantizedMeshTerrainData.prototype
   * @type {Credit[]}
   */
  credits: {
    get: function () {
      return this._credits;
    },
  },
  /**
   * The water mask included in this terrain data, if any.  A water mask is a rectangular
   * Uint8Array or image where a value of 255 indicates water and a value of 0 indicates land.
   * Values in between 0 and 255 are allowed as well to smoothly blend between land and water.
   * @memberof QuantizedMeshTerrainData.prototype
   * @type {Uint8Array|HTMLImageElement|HTMLCanvasElement}
   */
  waterMask: {
    get: function () {
      return this._waterMask;
    },
  },

  childTileMask: {
    get: function () {
      return this._childTileMask;
    },
  },

  canUpsample: {
    get: function () {
      return defined(this._mesh);
    },
  },
});

var arrayScratch = [];

function sortIndicesIfNecessary(indices, sortFunction, vertexCount) {
  arrayScratch.length = indices.length;

  var needsSort = false;
  for (var i = 0, len = indices.length; i < len; ++i) {
    arrayScratch[i] = indices[i];
    needsSort =
      needsSort || (i > 0 && sortFunction(indices[i - 1], indices[i]) > 0);
  }

  if (needsSort) {
    arrayScratch.sort(sortFunction);
    return IndexDatatype.createTypedArray(vertexCount, arrayScratch);
  }
  return indices;
}

var createMeshTaskName = "createVerticesFromQuantizedTerrainMesh";
var createMeshTaskProcessorNoThrottle = new TaskProcessor(createMeshTaskName);
var createMeshTaskProcessorThrottle = new TaskProcessor(
  createMeshTaskName,
  TerrainData.maximumAsynchronousTasks
);

/**
 * Creates a {@link TerrainMesh} from this terrain data.
 *
 * @private
 *
<<<<<<< HEAD
 * @param {TilingScheme} tilingScheme The tiling scheme to which this tile belongs.
 * @param {Number} x The X coordinate of the tile for which to create the terrain data.
 * @param {Number} y The Y coordinate of the tile for which to create the terrain data.
 * @param {Number} level The level of the tile for which to create the terrain data.
 * @param {SerializedMapProjection} serializedMapProjection Serialized map projection.
 * @param {Number} [exaggeration=1.0] The scale used to exaggerate the terrain.
=======
 * @param {Object} options Object with the following properties:
 * @param {TilingScheme} options.tilingScheme The tiling scheme to which this tile belongs.
 * @param {Number} options.x The X coordinate of the tile for which to create the terrain data.
 * @param {Number} options.y The Y coordinate of the tile for which to create the terrain data.
 * @param {Number} options.level The level of the tile for which to create the terrain data.
 * @param {SerializedMapProjection} options.serializedMapProjection Serialized map projection.
 * @param {Number} [options.exaggeration=1.0] The scale used to exaggerate the terrain.
 * @param {Boolean} [options.throttle=true] If true, indicates that this operation will need to be retried if too many asynchronous mesh creations are already in progress.
>>>>>>> 05ba46dc
 * @returns {Promise.<TerrainMesh>|undefined} A promise for the terrain mesh, or undefined if too many
 *          asynchronous mesh creations are already in progress and the operation should
 *          be retried later.
 */
<<<<<<< HEAD
QuantizedMeshTerrainData.prototype.createMesh = function (
  tilingScheme,
  x,
  y,
  level,
  serializedMapProjection,
  exaggeration
) {
  //>>includeStart('debug', pragmas.debug);
  Check.typeOf.object("tilingScheme", tilingScheme);
  Check.typeOf.number("x", x);
  Check.typeOf.number("y", y);
  Check.typeOf.number("level", level);
  Check.defined("serializedMapProjection", serializedMapProjection);
=======
QuantizedMeshTerrainData.prototype.createMesh = function (options) {
  options = defaultValue(options, defaultValue.EMPTY_OBJECT);

  //>>includeStart('debug', pragmas.debug);
  Check.typeOf.object("options.tilingScheme", options.tilingScheme);
  Check.typeOf.number("options.x", options.x);
  Check.typeOf.number("options.y", options.y);
  Check.typeOf.number("options.level", options.level);
  Check.typeOf.object(
    "options.serializedMapProjection",
    options.serializedMapProjection
  );
>>>>>>> 05ba46dc
  //>>includeEnd('debug');

  var tilingScheme = options.tilingScheme;
  var x = options.x;
  var y = options.y;
  var level = options.level;
  var serializedMapProjection = options.serializedMapProjection;
  var exaggeration = defaultValue(options.exaggeration, 1.0);
  var throttle = defaultValue(options.throttle, true);

  var ellipsoid = tilingScheme.ellipsoid;
  var rectangle = tilingScheme.tileXYToRectangle(x, y, level);

  var createMeshTaskProcessor = throttle
    ? createMeshTaskProcessorThrottle
    : createMeshTaskProcessorNoThrottle;

  var verticesPromise = createMeshTaskProcessor.scheduleTask({
    minimumHeight: this._minimumHeight,
    maximumHeight: this._maximumHeight,
    quantizedVertices: this._quantizedVertices,
    octEncodedNormals: this._encodedNormals,
    includeWebMercatorT: true,
    indices: this._indices,
    westIndices: this._westIndices,
    southIndices: this._southIndices,
    eastIndices: this._eastIndices,
    northIndices: this._northIndices,
    westSkirtHeight: this._westSkirtHeight,
    southSkirtHeight: this._southSkirtHeight,
    eastSkirtHeight: this._eastSkirtHeight,
    northSkirtHeight: this._northSkirtHeight,
    rectangle: rectangle,
    relativeToCenter: this._boundingSphere.center,
    ellipsoid: ellipsoid,
    exaggeration: exaggeration,
    serializedMapProjection: serializedMapProjection,
  });

  if (!defined(verticesPromise)) {
    // Postponed
    return undefined;
  }

  var that = this;
  return when(verticesPromise, function (result) {
    var vertexCountWithoutSkirts = that._quantizedVertices.length / 3;
    var vertexCount =
      vertexCountWithoutSkirts +
      that._westIndices.length +
      that._southIndices.length +
      that._eastIndices.length +
      that._northIndices.length;
    var indicesTypedArray = IndexDatatype.createTypedArray(
      vertexCount,
      result.indices
    );

    var vertices = new Float32Array(result.vertices);
    var rtc = result.center;
    var minimumHeight = result.minimumHeight;
    var maximumHeight = result.maximumHeight;
    var boundingSphere = defaultValue(
      BoundingSphere.clone(result.boundingSphere),
      that._boundingSphere
    );
    var obb = defaultValue(
      OrientedBoundingBox.clone(result.orientedBoundingBox),
      that._orientedBoundingBox
    );
    var occludeePointInScaledSpace = defaultValue(
      Cartesian3.clone(result.occludeePointInScaledSpace),
      that._horizonOcclusionPoint
    );
    var stride = result.vertexStride;
    var terrainEncoding = TerrainEncoding.clone(result.encoding);

    // Clone complex result objects because the transfer from the web worker
    // has stripped them down to JSON-style objects.
    that._mesh = new TerrainMesh(
      rtc,
      vertices,
      indicesTypedArray,
      result.indexCountWithoutSkirts,
      vertexCountWithoutSkirts,
      minimumHeight,
      maximumHeight,
      boundingSphere,
      occludeePointInScaledSpace,
      stride,
      obb,
      terrainEncoding,
      exaggeration,
      result.westIndicesSouthToNorth,
      result.southIndicesEastToWest,
      result.eastIndicesNorthToSouth,
      result.northIndicesWestToEast
    );

    // Free memory received from server after mesh is created.
    that._quantizedVertices = undefined;
    that._encodedNormals = undefined;
    that._indices = undefined;

    that._uValues = undefined;
    that._vValues = undefined;
    that._heightValues = undefined;

    that._westIndices = undefined;
    that._southIndices = undefined;
    that._eastIndices = undefined;
    that._northIndices = undefined;

    return that._mesh;
  });
};

var upsampleTaskProcessor = new TaskProcessor(
  "upsampleQuantizedTerrainMesh",
  TerrainData.maximumAsynchronousTasks
);

/**
 * Upsamples this terrain data for use by a descendant tile.  The resulting instance will contain a subset of the
 * vertices in this instance, interpolated if necessary.
 *
 * @param {TilingScheme} tilingScheme The tiling scheme of this terrain data.
 * @param {Number} thisX The X coordinate of this tile in the tiling scheme.
 * @param {Number} thisY The Y coordinate of this tile in the tiling scheme.
 * @param {Number} thisLevel The level of this tile in the tiling scheme.
 * @param {Number} descendantX The X coordinate within the tiling scheme of the descendant tile for which we are upsampling.
 * @param {Number} descendantY The Y coordinate within the tiling scheme of the descendant tile for which we are upsampling.
 * @param {Number} descendantLevel The level within the tiling scheme of the descendant tile for which we are upsampling.
 * @returns {Promise.<QuantizedMeshTerrainData>|undefined} A promise for upsampled heightmap terrain data for the descendant tile,
 *          or undefined if too many asynchronous upsample operations are in progress and the request has been
 *          deferred.
 */
QuantizedMeshTerrainData.prototype.upsample = function (
  tilingScheme,
  thisX,
  thisY,
  thisLevel,
  descendantX,
  descendantY,
  descendantLevel
) {
  //>>includeStart('debug', pragmas.debug);
  if (!defined(tilingScheme)) {
    throw new DeveloperError("tilingScheme is required.");
  }
  if (!defined(thisX)) {
    throw new DeveloperError("thisX is required.");
  }
  if (!defined(thisY)) {
    throw new DeveloperError("thisY is required.");
  }
  if (!defined(thisLevel)) {
    throw new DeveloperError("thisLevel is required.");
  }
  if (!defined(descendantX)) {
    throw new DeveloperError("descendantX is required.");
  }
  if (!defined(descendantY)) {
    throw new DeveloperError("descendantY is required.");
  }
  if (!defined(descendantLevel)) {
    throw new DeveloperError("descendantLevel is required.");
  }
  var levelDifference = descendantLevel - thisLevel;
  if (levelDifference > 1) {
    throw new DeveloperError(
      "Upsampling through more than one level at a time is not currently supported."
    );
  }
  //>>includeEnd('debug');

  var mesh = this._mesh;
  if (!defined(this._mesh)) {
    return undefined;
  }

  var isEastChild = thisX * 2 !== descendantX;
  var isNorthChild = thisY * 2 === descendantY;

  var ellipsoid = tilingScheme.ellipsoid;
  var childRectangle = tilingScheme.tileXYToRectangle(
    descendantX,
    descendantY,
    descendantLevel
  );

  var upsamplePromise = upsampleTaskProcessor.scheduleTask({
    vertices: mesh.vertices,
    vertexCountWithoutSkirts: mesh.vertexCountWithoutSkirts,
    indices: mesh.indices,
    indexCountWithoutSkirts: mesh.indexCountWithoutSkirts,
    encoding: mesh.encoding,
    minimumHeight: this._minimumHeight,
    maximumHeight: this._maximumHeight,
    isEastChild: isEastChild,
    isNorthChild: isNorthChild,
    childRectangle: childRectangle,
    ellipsoid: ellipsoid,
    exaggeration: mesh.exaggeration,
  });

  if (!defined(upsamplePromise)) {
    // Postponed
    return undefined;
  }

  var shortestSkirt = Math.min(this._westSkirtHeight, this._eastSkirtHeight);
  shortestSkirt = Math.min(shortestSkirt, this._southSkirtHeight);
  shortestSkirt = Math.min(shortestSkirt, this._northSkirtHeight);

  var westSkirtHeight = isEastChild
    ? shortestSkirt * 0.5
    : this._westSkirtHeight;
  var southSkirtHeight = isNorthChild
    ? shortestSkirt * 0.5
    : this._southSkirtHeight;
  var eastSkirtHeight = isEastChild
    ? this._eastSkirtHeight
    : shortestSkirt * 0.5;
  var northSkirtHeight = isNorthChild
    ? this._northSkirtHeight
    : shortestSkirt * 0.5;
  var credits = this._credits;

  return when(upsamplePromise).then(function (result) {
    var quantizedVertices = new Uint16Array(result.vertices);
    var indicesTypedArray = IndexDatatype.createTypedArray(
      quantizedVertices.length / 3,
      result.indices
    );
    var encodedNormals;
    if (defined(result.encodedNormals)) {
      encodedNormals = new Uint8Array(result.encodedNormals);
    }

    return new QuantizedMeshTerrainData({
      quantizedVertices: quantizedVertices,
      indices: indicesTypedArray,
      encodedNormals: encodedNormals,
      minimumHeight: result.minimumHeight,
      maximumHeight: result.maximumHeight,
      boundingSphere: BoundingSphere.clone(result.boundingSphere),
      orientedBoundingBox: OrientedBoundingBox.clone(
        result.orientedBoundingBox
      ),
      horizonOcclusionPoint: Cartesian3.clone(result.horizonOcclusionPoint),
      westIndices: result.westIndices,
      southIndices: result.southIndices,
      eastIndices: result.eastIndices,
      northIndices: result.northIndices,
      westSkirtHeight: westSkirtHeight,
      southSkirtHeight: southSkirtHeight,
      eastSkirtHeight: eastSkirtHeight,
      northSkirtHeight: northSkirtHeight,
      childTileMask: 0,
      credits: credits,
      createdByUpsampling: true,
    });
  });
};

var maxShort = 32767;
var barycentricCoordinateScratch = new Cartesian3();

/**
 * Computes the terrain height at a specified longitude and latitude.
 *
 * @param {Rectangle} rectangle The rectangle covered by this terrain data.
 * @param {Number} longitude The longitude in radians.
 * @param {Number} latitude The latitude in radians.
 * @returns {Number} The terrain height at the specified position.  The position is clamped to
 *          the rectangle, so expect incorrect results for positions far outside the rectangle.
 */
QuantizedMeshTerrainData.prototype.interpolateHeight = function (
  rectangle,
  longitude,
  latitude
) {
  var u = CesiumMath.clamp(
    (longitude - rectangle.west) / rectangle.width,
    0.0,
    1.0
  );
  u *= maxShort;
  var v = CesiumMath.clamp(
    (latitude - rectangle.south) / rectangle.height,
    0.0,
    1.0
  );
  v *= maxShort;

  if (!defined(this._mesh)) {
    return interpolateHeight(this, u, v);
  }

  return interpolateMeshHeight(this, u, v);
};

function pointInBoundingBox(u, v, u0, v0, u1, v1, u2, v2) {
  var minU = Math.min(u0, u1, u2);
  var maxU = Math.max(u0, u1, u2);
  var minV = Math.min(v0, v1, v2);
  var maxV = Math.max(v0, v1, v2);
  return u >= minU && u <= maxU && v >= minV && v <= maxV;
}

var texCoordScratch0 = new Cartesian2();
var texCoordScratch1 = new Cartesian2();
var texCoordScratch2 = new Cartesian2();

function interpolateMeshHeight(terrainData, u, v) {
  var mesh = terrainData._mesh;
  var vertices = mesh.vertices;
  var encoding = mesh.encoding;
  var indices = mesh.indices;

  for (var i = 0, len = indices.length; i < len; i += 3) {
    var i0 = indices[i];
    var i1 = indices[i + 1];
    var i2 = indices[i + 2];

    var uv0 = encoding.decodeTextureCoordinates(vertices, i0, texCoordScratch0);
    var uv1 = encoding.decodeTextureCoordinates(vertices, i1, texCoordScratch1);
    var uv2 = encoding.decodeTextureCoordinates(vertices, i2, texCoordScratch2);

    if (pointInBoundingBox(u, v, uv0.x, uv0.y, uv1.x, uv1.y, uv2.x, uv2.y)) {
      var barycentric = Intersections2D.computeBarycentricCoordinates(
        u,
        v,
        uv0.x,
        uv0.y,
        uv1.x,
        uv1.y,
        uv2.x,
        uv2.y,
        barycentricCoordinateScratch
      );
      if (
        barycentric.x >= -1e-15 &&
        barycentric.y >= -1e-15 &&
        barycentric.z >= -1e-15
      ) {
        var h0 = encoding.decodeHeight(vertices, i0);
        var h1 = encoding.decodeHeight(vertices, i1);
        var h2 = encoding.decodeHeight(vertices, i2);
        return barycentric.x * h0 + barycentric.y * h1 + barycentric.z * h2;
      }
    }
  }

  // Position does not lie in any triangle in this mesh.
  return undefined;
}

function interpolateHeight(terrainData, u, v) {
  var uBuffer = terrainData._uValues;
  var vBuffer = terrainData._vValues;
  var heightBuffer = terrainData._heightValues;

  var indices = terrainData._indices;
  for (var i = 0, len = indices.length; i < len; i += 3) {
    var i0 = indices[i];
    var i1 = indices[i + 1];
    var i2 = indices[i + 2];

    var u0 = uBuffer[i0];
    var u1 = uBuffer[i1];
    var u2 = uBuffer[i2];

    var v0 = vBuffer[i0];
    var v1 = vBuffer[i1];
    var v2 = vBuffer[i2];

    if (pointInBoundingBox(u, v, u0, v0, u1, v1, u2, v2)) {
      var barycentric = Intersections2D.computeBarycentricCoordinates(
        u,
        v,
        u0,
        v0,
        u1,
        v1,
        u2,
        v2,
        barycentricCoordinateScratch
      );
      if (
        barycentric.x >= -1e-15 &&
        barycentric.y >= -1e-15 &&
        barycentric.z >= -1e-15
      ) {
        var quantizedHeight =
          barycentric.x * heightBuffer[i0] +
          barycentric.y * heightBuffer[i1] +
          barycentric.z * heightBuffer[i2];
        return CesiumMath.lerp(
          terrainData._minimumHeight,
          terrainData._maximumHeight,
          quantizedHeight / maxShort
        );
      }
    }
  }

  // Position does not lie in any triangle in this mesh.
  return undefined;
}

/**
 * Determines if a given child tile is available, based on the
 * {@link HeightmapTerrainData.childTileMask}.  The given child tile coordinates are assumed
 * to be one of the four children of this tile.  If non-child tile coordinates are
 * given, the availability of the southeast child tile is returned.
 *
 * @param {Number} thisX The tile X coordinate of this (the parent) tile.
 * @param {Number} thisY The tile Y coordinate of this (the parent) tile.
 * @param {Number} childX The tile X coordinate of the child tile to check for availability.
 * @param {Number} childY The tile Y coordinate of the child tile to check for availability.
 * @returns {Boolean} True if the child tile is available; otherwise, false.
 */
QuantizedMeshTerrainData.prototype.isChildAvailable = function (
  thisX,
  thisY,
  childX,
  childY
) {
  //>>includeStart('debug', pragmas.debug);
  if (!defined(thisX)) {
    throw new DeveloperError("thisX is required.");
  }
  if (!defined(thisY)) {
    throw new DeveloperError("thisY is required.");
  }
  if (!defined(childX)) {
    throw new DeveloperError("childX is required.");
  }
  if (!defined(childY)) {
    throw new DeveloperError("childY is required.");
  }
  //>>includeEnd('debug');

  var bitNumber = 2; // northwest child
  if (childX !== thisX * 2) {
    ++bitNumber; // east child
  }
  if (childY !== thisY * 2) {
    bitNumber -= 2; // south child
  }

  return (this._childTileMask & (1 << bitNumber)) !== 0;
};

/**
 * Gets a value indicating whether or not this terrain data was created by upsampling lower resolution
 * terrain data.  If this value is false, the data was obtained from some other source, such
 * as by downloading it from a remote server.  This method should return true for instances
 * returned from a call to {@link HeightmapTerrainData#upsample}.
 *
 * @returns {Boolean} True if this instance was created by upsampling; otherwise, false.
 */
QuantizedMeshTerrainData.prototype.wasCreatedByUpsampling = function () {
  return this._createdByUpsampling;
};
export default QuantizedMeshTerrainData;<|MERGE_RESOLUTION|>--- conflicted
+++ resolved
@@ -276,14 +276,6 @@
  *
  * @private
  *
-<<<<<<< HEAD
- * @param {TilingScheme} tilingScheme The tiling scheme to which this tile belongs.
- * @param {Number} x The X coordinate of the tile for which to create the terrain data.
- * @param {Number} y The Y coordinate of the tile for which to create the terrain data.
- * @param {Number} level The level of the tile for which to create the terrain data.
- * @param {SerializedMapProjection} serializedMapProjection Serialized map projection.
- * @param {Number} [exaggeration=1.0] The scale used to exaggerate the terrain.
-=======
  * @param {Object} options Object with the following properties:
  * @param {TilingScheme} options.tilingScheme The tiling scheme to which this tile belongs.
  * @param {Number} options.x The X coordinate of the tile for which to create the terrain data.
@@ -292,27 +284,10 @@
  * @param {SerializedMapProjection} options.serializedMapProjection Serialized map projection.
  * @param {Number} [options.exaggeration=1.0] The scale used to exaggerate the terrain.
  * @param {Boolean} [options.throttle=true] If true, indicates that this operation will need to be retried if too many asynchronous mesh creations are already in progress.
->>>>>>> 05ba46dc
  * @returns {Promise.<TerrainMesh>|undefined} A promise for the terrain mesh, or undefined if too many
  *          asynchronous mesh creations are already in progress and the operation should
  *          be retried later.
  */
-<<<<<<< HEAD
-QuantizedMeshTerrainData.prototype.createMesh = function (
-  tilingScheme,
-  x,
-  y,
-  level,
-  serializedMapProjection,
-  exaggeration
-) {
-  //>>includeStart('debug', pragmas.debug);
-  Check.typeOf.object("tilingScheme", tilingScheme);
-  Check.typeOf.number("x", x);
-  Check.typeOf.number("y", y);
-  Check.typeOf.number("level", level);
-  Check.defined("serializedMapProjection", serializedMapProjection);
-=======
 QuantizedMeshTerrainData.prototype.createMesh = function (options) {
   options = defaultValue(options, defaultValue.EMPTY_OBJECT);
 
@@ -325,7 +300,6 @@
     "options.serializedMapProjection",
     options.serializedMapProjection
   );
->>>>>>> 05ba46dc
   //>>includeEnd('debug');
 
   var tilingScheme = options.tilingScheme;
