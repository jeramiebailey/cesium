define([
        './ApproximateTerrainHeights',
        './ArcType',
        './arrayRemoveDuplicates',
        './BoundingSphere',
        './Cartesian3',
        './Cartographic',
        './Check',
        './ComponentDatatype',
        './DeveloperError',
        './Math',
        './defaultValue',
        './defined',
        './defineProperties',
        './EllipsoidGeodesic',
        './EllipsoidRhumbLine',
        './EncodedCartesian3',
        './GeographicProjection',
        './Geometry',
        './GeometryAttribute',
        './IntersectionTests',
        './Matrix3',
        './Plane',
        './Quaternion',
        './Rectangle'
    ], function(
        ApproximateTerrainHeights,
        ArcType,
        arrayRemoveDuplicates,
        BoundingSphere,
        Cartesian3,
        Cartographic,
        Check,
        ComponentDatatype,
        DeveloperError,
        CesiumMath,
        defaultValue,
        defined,
        defineProperties,
        EllipsoidGeodesic,
        EllipsoidRhumbLine,
        EncodedCartesian3,
        GeographicProjection,
        Geometry,
        GeometryAttribute,
        IntersectionTests,
        Matrix3,
        Plane,
        Quaternion,
        Rectangle) {
    'use strict';

    var MITER_BREAK_SMALL = Math.cos(CesiumMath.toRadians(30.0));
    var MITER_BREAK_LARGE = Math.cos(CesiumMath.toRadians(150.0));
    var defaultProjection = new GeographicProjection();

    // Initial heights for constructing the wall.
    // Keeping WALL_INITIAL_MIN_HEIGHT near the ellipsoid surface helps
    // prevent precision problems with planes in the shader.
    // Putting the start point of a plane at ApproximateTerrainHeights._defaultMinTerrainHeight,
    // which is a highly conservative bound, usually puts the plane origin several thousands
    // of meters away from the actual terrain, causing floating point problems when checking
    // fragments on terrain against the plane.
    // Ellipsoid height is generally much closer.
    // The initial max height is arbitrary.
    // Both heights are corrected using ApproximateTerrainHeights for computing the actual volume geometry.
    var WALL_INITIAL_MIN_HEIGHT = 0.0;
    var WALL_INITIAL_MAX_HEIGHT = 1000.0;

    /**
     * A description of a polyline on terrain or 3D Tiles. Only to be used with {@link GroundPolylinePrimitive}.
     *
     * @alias GroundPolylineGeometry
     * @constructor
     *
     * @param {Object} options Options with the following properties:
     * @param {Cartesian3[]} options.positions An array of {@link Cartesian3} defining the polyline's points. Heights above the ellipsoid will be ignored.
     * @param {Number} [options.width=1.0] The screen space width in pixels.
     * @param {Number} [options.granularity=9999.0] The distance interval in meters used for interpolating options.points. Defaults to 9999.0 meters. Zero indicates no interpolation.
     * @param {Boolean} [options.loop=false] Whether during geometry creation a line segment will be added between the last and first line positions to make this Polyline a loop.
     * @param {ArcType} [options.arcType=ArcType.GEODESIC] The type of line the polyline segments must follow. Valid options are {@link ArcType.GEODESIC} and {@link ArcType.RHUMB}.
     *
     * @exception {DeveloperError} At least two positions are required.
     *
     * @see GroundPolylinePrimitive
     *
     * @example
     * var positions = Cesium.Cartesian3.fromDegreesArray([
     *   -112.1340164450331, 36.05494287836128,
     *   -112.08821010582645, 36.097804071380715,
     *   -112.13296079730024, 36.168769146801104
     * ]);
     *
     * var geometry = new Cesium.GroundPolylineGeometry({
     *   positions : positions
     * });
     */
    function GroundPolylineGeometry(options) {
        options = defaultValue(options, defaultValue.EMPTY_OBJECT);
        var positions = options.positions;

        //>>includeStart('debug', pragmas.debug);
        if ((!defined(positions)) || (positions.length < 2)) {
            throw new DeveloperError('At least two positions are required.');
        }
        if (defined(options.arcType) && options.arcType !== ArcType.GEODESIC && options.arcType !== ArcType.RHUMB) {
            throw new DeveloperError('Valid options for arcType are ArcType.GEODESIC and ArcType.RHUMB.');
        }
        //>>includeEnd('debug');

        /**
         * The screen space width in pixels.
         * @type {Number}
         */
        this.width = defaultValue(options.width, 1.0); // Doesn't get packed, not necessary for computing geometry.

        this._positions = positions;

        /**
         * The distance interval used for interpolating options.points. Zero indicates no interpolation.
         * Default of 9999.0 allows centimeter accuracy with 32 bit floating point.
         * @type {Boolean}
         * @default 9999.0
         */
        this.granularity = defaultValue(options.granularity, 9999.0);

        /**
         * Whether during geometry creation a line segment will be added between the last and first line positions to make this Polyline a loop.
         * If the geometry has two positions this parameter will be ignored.
         * @type {Boolean}
         * @default false
         */
        this.loop = defaultValue(options.loop, false);

<<<<<<< HEAD
        this._projection = defaultProjection;
=======
        /**
         * The type of path the polyline must follow. Valid options are {@link ArcType.GEODESIC} and {@link ArcType.RHUMB}.
         * @type {ArcType}
         * @default ArcType.GEODESIC
         */
        this.arcType = defaultValue(options.arcType, ArcType.GEODESIC);

        this._ellipsoid = Ellipsoid.WGS84;

        // MapProjections can't be packed, so store the index to a known MapProjection.
        this._projectionIndex = 0;
>>>>>>> 6f5dd4f0
        this._workerName = 'createGroundPolylineGeometry';

        // Used by GroundPolylinePrimitive to signal worker that scenemode is 3D only.
        this._scene3DOnly = false;
    }

    defineProperties(GroundPolylineGeometry.prototype, {
        /**
         * The number of elements used to pack the object into an array.
         * @memberof GroundPolylineGeometry.prototype
         * @type {Number}
         * @readonly
         * @private
         */
        packedLength: {
            get: function() {
<<<<<<< HEAD
                return 1.0 + this._positions.length * 3 + 1.0 + 1.0 + 1.0;
=======
                return 1.0 + this._positions.length * 3 + 1.0 + 1.0 + 1.0 + Ellipsoid.packedLength + 1.0 + 1.0;
>>>>>>> 6f5dd4f0
            }
        }
    });

    /**
     * Set the GroundPolylineGeometry's projection.
     * Used by GroundPolylinePrimitive to signal scene information to the geometry for generating 2D attributes.
     *
     * @param {GroundPolylineGeometry} groundPolylineGeometry GroundPolylinGeometry describing a polyline on terrain or 3D Tiles.
     * @param {Projection} mapProjection A MapProjection used for projecting cartographic coordinates to 2D.
     * @private
     */
    GroundPolylineGeometry.setProjection = function(groundPolylineGeometry, mapProjection) {
        groundPolylineGeometry._projection = mapProjection;
    };

    var cart3Scratch1 = new Cartesian3();
    var cart3Scratch2 = new Cartesian3();
    var cart3Scratch3 = new Cartesian3();
    function computeRightNormal(start, end, maxHeight, ellipsoid, result) {
        var startBottom = getPosition(ellipsoid, start, 0.0, cart3Scratch1);
        var startTop = getPosition(ellipsoid, start, maxHeight, cart3Scratch2);
        var endBottom = getPosition(ellipsoid, end, 0.0, cart3Scratch3);

        var up = direction(startTop, startBottom, cart3Scratch2);
        var forward = direction(endBottom, startBottom, cart3Scratch3);

        Cartesian3.cross(forward, up, result);
        return Cartesian3.normalize(result, result);
    }

    var interpolatedCartographicScratch = new Cartographic();
    var interpolatedBottomScratch = new Cartesian3();
    var interpolatedTopScratch = new Cartesian3();
    var interpolatedNormalScratch = new Cartesian3();
    function interpolateSegment(start, end, minHeight, maxHeight, granularity, arcType, ellipsoid, normalsArray, bottomPositionsArray, topPositionsArray, cartographicsArray) {
        if (granularity === 0.0) {
            return;
        }

        var ellipsoidLine;
        if (arcType === ArcType.GEODESIC) {
            ellipsoidLine = new EllipsoidGeodesic(start, end, ellipsoid);
        } else if (arcType === ArcType.RHUMB) {
            ellipsoidLine = new EllipsoidRhumbLine(start, end, ellipsoid);
        }

        var surfaceDistance = ellipsoidLine.surfaceDistance;
        if (surfaceDistance < granularity) {
            return;
        }

        // Compute rightwards normal applicable at all interpolated points
        var interpolatedNormal = computeRightNormal(start, end, maxHeight, ellipsoid, interpolatedNormalScratch);

        var segments = Math.ceil(surfaceDistance / granularity);
        var interpointDistance = surfaceDistance / segments;
        var distanceFromStart = interpointDistance;
        var pointsToAdd = segments - 1;
        var packIndex = normalsArray.length;
        for (var i = 0; i < pointsToAdd; i++) {
            var interpolatedCartographic = ellipsoidLine.interpolateUsingSurfaceDistance(distanceFromStart, interpolatedCartographicScratch);
            var interpolatedBottom = getPosition(ellipsoid, interpolatedCartographic, minHeight, interpolatedBottomScratch);
            var interpolatedTop = getPosition(ellipsoid, interpolatedCartographic, maxHeight, interpolatedTopScratch);

            Cartesian3.pack(interpolatedNormal, normalsArray, packIndex);
            Cartesian3.pack(interpolatedBottom, bottomPositionsArray, packIndex);
            Cartesian3.pack(interpolatedTop, topPositionsArray, packIndex);
            cartographicsArray.push(interpolatedCartographic.latitude);
            cartographicsArray.push(interpolatedCartographic.longitude);

            packIndex += 3;
            distanceFromStart += interpointDistance;
        }
    }

    var heightlessCartographicScratch = new Cartographic();
    function getPosition(ellipsoid, cartographic, height, result) {
        Cartographic.clone(cartographic, heightlessCartographicScratch);
        heightlessCartographicScratch.height = height;
        return Cartographic.toCartesian(heightlessCartographicScratch, ellipsoid, result);
    }

    /**
     * Stores the provided instance into the provided array.
     *
     * @param {PolygonGeometry} value The value to pack.
     * @param {Number[]} array The array to pack into.
     * @param {Number} [startingIndex=0] The index into the array at which to start packing the elements.
     *
     * @returns {Number[]} The array that was packed into
     */
    GroundPolylineGeometry.pack = function(value, array, startingIndex) {
        //>>includeStart('debug', pragmas.debug);
        Check.typeOf.object('value', value);
        Check.defined('array', array);
        //>>includeEnd('debug');

        var index = defaultValue(startingIndex, 0);

        var positions = value._positions;
        var positionsLength = positions.length;

        array[index++] = positionsLength;

        for (var i = 0; i < positionsLength; ++i) {
            var cartesian = positions[i];
            Cartesian3.pack(cartesian, array, index);
            index += 3;
        }

        array[index++] = value.granularity;
        array[index++] = value.loop ? 1.0 : 0.0;
<<<<<<< HEAD
=======
        array[index++] = value.arcType;

        Ellipsoid.pack(value._ellipsoid, array, index);
        index += Ellipsoid.packedLength;

        array[index++] = value._projectionIndex;
>>>>>>> 6f5dd4f0
        array[index++] = value._scene3DOnly ? 1.0 : 0.0;

        return array;
    };

    /**
     * Retrieves an instance from a packed array.
     *
     * @param {Number[]} array The packed array.
     * @param {Number} [startingIndex=0] The starting index of the element to be unpacked.
     * @param {PolygonGeometry} [result] The object into which to store the result.
     */
    GroundPolylineGeometry.unpack = function(array, startingIndex, result) {
        //>>includeStart('debug', pragmas.debug);
        Check.defined('array', array);
        //>>includeEnd('debug');

        var index = defaultValue(startingIndex, 0);
        var positionsLength = array[index++];
        var positions = new Array(positionsLength);

        for (var i = 0; i < positionsLength; i++) {
            positions[i] = Cartesian3.unpack(array, index);
            index += 3;
        }

        var granularity = array[index++];
        var loop = array[index++] === 1.0;
        var arcType = array[index++];

        var scene3DOnly = (array[index++] === 1.0);

        if (!defined(result)) {
            var geometry = new GroundPolylineGeometry({
                positions : positions,
                granularity : granularity,
<<<<<<< HEAD
                loop : loop
=======
                loop : loop,
                arcType : arcType,
                ellipsoid : ellipsoid
>>>>>>> 6f5dd4f0
            });
            geometry._scene3DOnly = scene3DOnly;
            return geometry;
        }

        result._positions = positions;
        result.granularity = granularity;
        result.loop = loop;
<<<<<<< HEAD
=======
        result.arcType = arcType;
        result._ellipsoid = ellipsoid;
        result._projectionIndex = projectionIndex;
>>>>>>> 6f5dd4f0
        result._scene3DOnly = scene3DOnly;

        return result;
    };

    function direction(target, origin, result) {
        Cartesian3.subtract(target, origin, result);
        Cartesian3.normalize(result, result);
        return result;
    }

    var toPreviousScratch = new Cartesian3();
    var toNextScratch = new Cartesian3();
    var forwardScratch = new Cartesian3();
    var coplanarNormalScratch = new Cartesian3();
    var coplanarPlaneScratch = new Plane(Cartesian3.UNIT_X, 0.0);
    var vertexUpScratch = new Cartesian3();
    var cosine90 = 0.0;
    function computeVertexMiterNormal(previousBottom, vertexBottom, vertexTop, nextBottom, result) {
        var up = direction(vertexTop, vertexBottom, vertexUpScratch);
        var toPrevious = direction(previousBottom, vertexBottom, toPreviousScratch);
        var toNext = direction(nextBottom, vertexBottom, toNextScratch);

        // Check if points are coplanar in a right-side-pointing plane that contains "up."
        // This is roughly equivalent to the points being colinear in cartographic space.
        var coplanarNormal = Cartesian3.cross(up, toPrevious, coplanarNormalScratch);
        coplanarNormal = Cartesian3.normalize(coplanarNormal, coplanarNormal);
        var coplanarPlane = Plane.fromPointNormal(vertexBottom, coplanarNormal, coplanarPlaneScratch);
        var nextBottomDistance = Plane.getPointDistance(coplanarPlane, nextBottom);
        if (CesiumMath.equalsEpsilon(nextBottomDistance, 0.0, CesiumMath.EPSILON7)) {
            // If the points are coplanar, point the normal in the direction of the plane
            Cartesian3.clone(coplanarNormal, result);
            return result;
        }

        // Average directions to previous and to next
        result = Cartesian3.add(toNext, toPrevious, result);
        result = Cartesian3.normalize(result, result);

        // Rotate this direction to be orthogonal to up
        var forward = Cartesian3.cross(up, result, forwardScratch);
        Cartesian3.normalize(forward, forward);
        Cartesian3.cross(forward, up, result);
        Cartesian3.normalize(result, result);

        // Flip the normal if it isn't pointing roughly bound right (aka if forward is pointing more "backwards")
        if (Cartesian3.dot(toNext, forward) < cosine90) {
            result = Cartesian3.negate(result, result);
        }

        return result;
    }

    var XZ_PLANE = Plane.fromPointNormal(Cartesian3.ZERO, Cartesian3.UNIT_Y);

    var previousBottomScratch = new Cartesian3();
    var vertexBottomScratch = new Cartesian3();
    var vertexTopScratch = new Cartesian3();
    var nextBottomScratch = new Cartesian3();
    var vertexNormalScratch = new Cartesian3();
    var intersectionScratch = new Cartesian3();
    var cartographicScratch0 = new Cartographic();
    var cartographicScratch1 = new Cartographic();
    var cartographicIntersectionScratch = new Cartographic();
    /**
     * Computes shadow volumes for the ground polyline, consisting of its vertices, indices, and a bounding sphere.
     * Vertices are "fat," packing all the data needed in each volume to describe a line on terrain or 3D Tiles.
     * Should not be called independent of {@link GroundPolylinePrimitive}.
     *
     * @param {GroundPolylineGeometry} groundPolylineGeometry
     * @private
     */
    GroundPolylineGeometry.createGeometry = function(groundPolylineGeometry) {
        var compute2dAttributes = !groundPolylineGeometry._scene3DOnly;
        var loop = groundPolylineGeometry.loop;
        var granularity = groundPolylineGeometry.granularity;
<<<<<<< HEAD
        var projection = groundPolylineGeometry._projection;
        var ellipsoid = projection.ellipsoid;
=======
        var arcType = groundPolylineGeometry.arcType;
        var projection = new PROJECTIONS[groundPolylineGeometry._projectionIndex](ellipsoid);
>>>>>>> 6f5dd4f0

        var minHeight = WALL_INITIAL_MIN_HEIGHT;
        var maxHeight = WALL_INITIAL_MAX_HEIGHT;

        var index;
        var i;

        var positions = groundPolylineGeometry._positions;
        var positionsLength = positions.length;

        if (positionsLength === 2) {
            loop = false;
        }

        // Split positions across the IDL and the Prime Meridian as well.
        // Split across prime meridian because very large geometries crossing the Prime Meridian but not the IDL
        // may get split by the plane of IDL + Prime Meridian.
        var p0;
        var p1;
        var c0;
        var c1;
        var rhumbLine = new EllipsoidRhumbLine(undefined, undefined, ellipsoid);
        var intersection;
        var intersectionCartographic;
        var intersectionLongitude;
        var splitPositions = [positions[0]];
        for (i = 0; i < positionsLength - 1; i++) {
            p0 = positions[i];
            p1 = positions[i + 1];
            intersection = IntersectionTests.lineSegmentPlane(p0, p1, XZ_PLANE, intersectionScratch);
            if (defined(intersection) &&
                !Cartesian3.equalsEpsilon(intersection, p0, CesiumMath.EPSILON7) &&
                !Cartesian3.equalsEpsilon(intersection, p1, CesiumMath.EPSILON7)) {
                if (groundPolylineGeometry.arcType === ArcType.GEODESIC) {
                    splitPositions.push(Cartesian3.clone(intersection));
                } else if (groundPolylineGeometry.arcType === ArcType.RHUMB) {
                    intersectionLongitude = ellipsoid.cartesianToCartographic(intersection, cartographicScratch0).longitude;
                    c0 = ellipsoid.cartesianToCartographic(p0, cartographicScratch0);
                    c1 = ellipsoid.cartesianToCartographic(p1, cartographicScratch1);
                    rhumbLine.setEndPoints(c0, c1);
                    intersectionCartographic = rhumbLine.findIntersectionWithLongitude(intersectionLongitude, cartographicIntersectionScratch);
                    intersection = ellipsoid.cartographicToCartesian(intersectionCartographic, intersectionScratch);
                    if (defined(intersection) &&
                        !Cartesian3.equalsEpsilon(intersection, p0, CesiumMath.EPSILON7) &&
                        !Cartesian3.equalsEpsilon(intersection, p1, CesiumMath.EPSILON7)) {
                        splitPositions.push(Cartesian3.clone(intersection));
                    }
                }
            }
            splitPositions.push(p1);
        }

        if (loop) {
            p0 = positions[positionsLength - 1];
            p1 = positions[0];
            intersection = IntersectionTests.lineSegmentPlane(p0, p1, XZ_PLANE, intersectionScratch);
            if (defined(intersection) &&
                !Cartesian3.equalsEpsilon(intersection, p0, CesiumMath.EPSILON7) &&
                !Cartesian3.equalsEpsilon(intersection, p1, CesiumMath.EPSILON7)) {
                if (groundPolylineGeometry.arcType === ArcType.GEODESIC) {
                    splitPositions.push(Cartesian3.clone(intersection));
                } else if (groundPolylineGeometry.arcType === ArcType.RHUMB) {
                    intersectionLongitude = ellipsoid.cartesianToCartographic(intersection, cartographicScratch0).longitude;
                    c0 = ellipsoid.cartesianToCartographic(p0, cartographicScratch0);
                    c1 = ellipsoid.cartesianToCartographic(p1, cartographicScratch1);
                    rhumbLine.setEndPoints(c0, c1);
                    intersectionCartographic = rhumbLine.findIntersectionWithLongitude(intersectionLongitude, cartographicIntersectionScratch);
                    intersection = ellipsoid.cartographicToCartesian(intersectionCartographic, intersectionScratch);
                    if (defined(intersection) &&
                        !Cartesian3.equalsEpsilon(intersection, p0, CesiumMath.EPSILON7) &&
                        !Cartesian3.equalsEpsilon(intersection, p1, CesiumMath.EPSILON7)) {
                        splitPositions.push(Cartesian3.clone(intersection));
                    }
                }
            }
        }
        var cartographicsLength = splitPositions.length;

        var cartographics = new Array(cartographicsLength);
        for (i = 0; i < cartographicsLength; i++) {
            var cartographic = Cartographic.fromCartesian(splitPositions[i], ellipsoid);
            cartographic.height = 0.0;
            cartographics[i] = cartographic;
        }

        cartographics = arrayRemoveDuplicates(cartographics, Cartographic.equalsEpsilon);
        cartographicsLength = cartographics.length;

        if (cartographicsLength < 2) {
            return undefined;
        }

        /**** Build heap-side arrays for positions, interpolated cartographics, and normals from which to compute vertices ****/
        // We build a "wall" and then decompose it into separately connected component "volumes" because we need a lot
        // of information about the wall. Also, this simplifies interpolation.
        // Convention: "next" and "end" are locally forward to each segment of the wall,
        // and we are computing normals pointing towards the local right side of the vertices in each segment.
        var cartographicsArray = [];
        var normalsArray = [];
        var bottomPositionsArray = [];
        var topPositionsArray = [];

        var previousBottom = previousBottomScratch;
        var vertexBottom = vertexBottomScratch;
        var vertexTop = vertexTopScratch;
        var nextBottom = nextBottomScratch;
        var vertexNormal = vertexNormalScratch;

        // First point - either loop or attach a "perpendicular" normal
        var startCartographic = cartographics[0];
        var nextCartographic = cartographics[1];

        var prestartCartographic = cartographics[cartographicsLength - 1];
        previousBottom = getPosition(ellipsoid, prestartCartographic, minHeight, previousBottom);
        nextBottom = getPosition(ellipsoid, nextCartographic, minHeight, nextBottom);
        vertexBottom = getPosition(ellipsoid, startCartographic, minHeight, vertexBottom);
        vertexTop = getPosition(ellipsoid, startCartographic, maxHeight, vertexTop);

        if (loop) {
            vertexNormal = computeVertexMiterNormal(previousBottom, vertexBottom, vertexTop, nextBottom, vertexNormal);
        } else {
            vertexNormal = computeRightNormal(startCartographic, nextCartographic, maxHeight, ellipsoid, vertexNormal);
        }

        Cartesian3.pack(vertexNormal, normalsArray, 0);
        Cartesian3.pack(vertexBottom, bottomPositionsArray, 0);
        Cartesian3.pack(vertexTop, topPositionsArray, 0);
        cartographicsArray.push(startCartographic.latitude);
        cartographicsArray.push(startCartographic.longitude);

        interpolateSegment(startCartographic, nextCartographic, minHeight, maxHeight, granularity, arcType, ellipsoid, normalsArray, bottomPositionsArray, topPositionsArray, cartographicsArray);

        // All inbetween points
        for (i = 1; i < cartographicsLength - 1; ++i) {
            previousBottom = Cartesian3.clone(vertexBottom, previousBottom);
            vertexBottom = Cartesian3.clone(nextBottom, vertexBottom);
            var vertexCartographic = cartographics[i];
            getPosition(ellipsoid, vertexCartographic, maxHeight, vertexTop);
            getPosition(ellipsoid, cartographics[i + 1], minHeight, nextBottom);

            computeVertexMiterNormal(previousBottom, vertexBottom, vertexTop, nextBottom, vertexNormal);

            index = normalsArray.length;
            Cartesian3.pack(vertexNormal, normalsArray, index);
            Cartesian3.pack(vertexBottom, bottomPositionsArray, index);
            Cartesian3.pack(vertexTop, topPositionsArray, index);
            cartographicsArray.push(vertexCartographic.latitude);
            cartographicsArray.push(vertexCartographic.longitude);

            interpolateSegment(cartographics[i], cartographics[i + 1], minHeight, maxHeight, granularity, arcType, ellipsoid, normalsArray, bottomPositionsArray, topPositionsArray, cartographicsArray);
        }

        // Last point - either loop or attach a normal "perpendicular" to the wall.
        var endCartographic = cartographics[cartographicsLength - 1];
        var preEndCartographic = cartographics[cartographicsLength - 2];

        vertexBottom = getPosition(ellipsoid, endCartographic, minHeight, vertexBottom);
        vertexTop = getPosition(ellipsoid, endCartographic, maxHeight, vertexTop);

        if (loop) {
            var postEndCartographic = cartographics[0];
            previousBottom = getPosition(ellipsoid, preEndCartographic, minHeight, previousBottom);
            nextBottom = getPosition(ellipsoid, postEndCartographic, minHeight, nextBottom);

            vertexNormal = computeVertexMiterNormal(previousBottom, vertexBottom, vertexTop, nextBottom, vertexNormal);
        } else {
            vertexNormal = computeRightNormal(preEndCartographic, endCartographic, maxHeight, ellipsoid, vertexNormal);
        }

        index = normalsArray.length;
        Cartesian3.pack(vertexNormal, normalsArray, index);
        Cartesian3.pack(vertexBottom, bottomPositionsArray, index);
        Cartesian3.pack(vertexTop, topPositionsArray, index);
        cartographicsArray.push(endCartographic.latitude);
        cartographicsArray.push(endCartographic.longitude);

        if (loop) {
            interpolateSegment(endCartographic, startCartographic, minHeight, maxHeight, granularity, arcType, ellipsoid, normalsArray, bottomPositionsArray, topPositionsArray, cartographicsArray);
            index = normalsArray.length;
            for (i = 0; i < 3; ++i) {
                normalsArray[index + i] = normalsArray[i];
                bottomPositionsArray[index + i] = bottomPositionsArray[i];
                topPositionsArray[index + i] = topPositionsArray[i];
            }
            cartographicsArray.push(startCartographic.latitude);
            cartographicsArray.push(startCartographic.longitude);
        }

        return generateGeometryAttributes(loop, projection, bottomPositionsArray, topPositionsArray, normalsArray, cartographicsArray, compute2dAttributes);
    };

    // If the end normal angle is too steep compared to the direction of the line segment,
    // "break" the miter by rotating the normal 90 degrees around the "up" direction at the point
    // For ultra precision we would want to project into a plane, but in practice this is sufficient.
    var lineDirectionScratch = new Cartesian3();
    var matrix3Scratch = new Matrix3();
    var quaternionScratch = new Quaternion();
    function breakMiter(endGeometryNormal, startBottom, endBottom, endTop) {
        var lineDirection = direction(endBottom, startBottom, lineDirectionScratch);

        var dot = Cartesian3.dot(lineDirection, endGeometryNormal);
        if (dot > MITER_BREAK_SMALL || dot < MITER_BREAK_LARGE) {
            var vertexUp = direction(endTop, endBottom, vertexUpScratch);
            var angle = dot < MITER_BREAK_LARGE ? CesiumMath.PI_OVER_TWO : -CesiumMath.PI_OVER_TWO;
            var quaternion = Quaternion.fromAxisAngle(vertexUp, angle, quaternionScratch);
            var rotationMatrix = Matrix3.fromQuaternion(quaternion, matrix3Scratch);
            Matrix3.multiplyByVector(rotationMatrix, endGeometryNormal, endGeometryNormal);
            return true;
        }
        return false;
    }

    var endPosCartographicScratch = new Cartographic();
    var normalStartpointScratch = new Cartesian3();
    var normalEndpointScratch = new Cartesian3();
    function projectNormal(projection, cartographic, normal, projectedPosition, result) {
        var ellipsoid = projection.ellipsoid;
        var position = Cartographic.toCartesian(cartographic, ellipsoid, normalStartpointScratch);
        var normalEndpoint = Cartesian3.add(position, normal, normalEndpointScratch);
        var flipNormal = false;

        var normalEndpointCartographic = ellipsoid.cartesianToCartographic(normalEndpoint, endPosCartographicScratch);
        // If normal crosses the IDL, go the other way and flip the result.
        // In practice this almost never happens because the cartographic start
        // and end points of each segment are "nudged" to be on the same side
        // of the IDL and slightly away from the IDL.
        if (Math.abs(cartographic.longitude - normalEndpointCartographic.longitude) > CesiumMath.PI_OVER_TWO) {
            flipNormal = true;
            normalEndpoint = Cartesian3.subtract(position, normal, normalEndpointScratch);
            normalEndpointCartographic = ellipsoid.cartesianToCartographic(normalEndpoint, endPosCartographicScratch);
        }

        normalEndpointCartographic.height = 0.0;
        var normalEndpointProjected = projection.project(normalEndpointCartographic, result);
        result = Cartesian3.subtract(normalEndpointProjected, projectedPosition, result);
        result.z = 0.0;
        result = Cartesian3.normalize(result, result);
        if (flipNormal) {
            Cartesian3.negate(result, result);
        }
        return result;
    }

    var adjustHeightNormalScratch = new Cartesian3();
    var adjustHeightOffsetScratch = new Cartesian3();
    function adjustHeights(bottom, top, minHeight, maxHeight, adjustHeightBottom, adjustHeightTop) {
        // bottom and top should be at WALL_INITIAL_MIN_HEIGHT and WALL_INITIAL_MAX_HEIGHT, respectively
        var adjustHeightNormal = Cartesian3.subtract(top, bottom, adjustHeightNormalScratch);
        Cartesian3.normalize(adjustHeightNormal, adjustHeightNormal);

        var distanceForBottom = minHeight - WALL_INITIAL_MIN_HEIGHT;
        var adjustHeightOffset = Cartesian3.multiplyByScalar(adjustHeightNormal, distanceForBottom, adjustHeightOffsetScratch);
        Cartesian3.add(bottom, adjustHeightOffset, adjustHeightBottom);

        var distanceForTop = maxHeight - WALL_INITIAL_MAX_HEIGHT;
        adjustHeightOffset = Cartesian3.multiplyByScalar(adjustHeightNormal, distanceForTop, adjustHeightOffsetScratch);
        Cartesian3.add(top, adjustHeightOffset, adjustHeightTop);
    }

    var nudgeDirectionScratch = new Cartesian3();
    function nudgeXZ(start, end) {
        var startToXZdistance = Plane.getPointDistance(XZ_PLANE, start);
        var endToXZdistance = Plane.getPointDistance(XZ_PLANE, end);
        var offset = nudgeDirectionScratch;
        // Larger epsilon than what's used in GeometryPipeline, a centimeter in world space
        if (CesiumMath.equalsEpsilon(startToXZdistance, 0.0, CesiumMath.EPSILON2)) {
            offset = direction(end, start, offset);
            Cartesian3.multiplyByScalar(offset, CesiumMath.EPSILON2, offset);
            Cartesian3.add(start, offset, start);
        } else if (CesiumMath.equalsEpsilon(endToXZdistance, 0.0, CesiumMath.EPSILON2)) {
            offset = direction(start, end, offset);
            Cartesian3.multiplyByScalar(offset, CesiumMath.EPSILON2, offset);
            Cartesian3.add(end, offset, end);
        }
    }

    // "Nudge" cartographic coordinates so start and end are on the same side of the IDL.
    // Nudge amounts are tiny, basically just an IDL flip.
    // Only used for 2D/CV.
    function nudgeCartographic(start, end) {
        var absStartLon = Math.abs(start.longitude);
        var absEndLon = Math.abs(end.longitude);
        if (CesiumMath.equalsEpsilon(absStartLon, CesiumMath.PI, CesiumMath.EPSILON11)) {
            var endSign = CesiumMath.sign(end.longitude);
            start.longitude = endSign * (absStartLon - CesiumMath.EPSILON11);
            return 1;
        } else if (CesiumMath.equalsEpsilon(absEndLon, CesiumMath.PI, CesiumMath.EPSILON11)) {
            var startSign = CesiumMath.sign(start.longitude);
            end.longitude = startSign * (absEndLon - CesiumMath.EPSILON11);
            return 2;
        }
        return 0;
    }

    var startCartographicScratch = new Cartographic();
    var endCartographicScratch = new Cartographic();

    var segmentStartTopScratch = new Cartesian3();
    var segmentEndTopScratch = new Cartesian3();
    var segmentStartBottomScratch = new Cartesian3();
    var segmentEndBottomScratch = new Cartesian3();
    var segmentStartNormalScratch = new Cartesian3();
    var segmentEndNormalScratch = new Cartesian3();

    var getHeightCartographics = [startCartographicScratch, endCartographicScratch];
    var getHeightRectangleScratch = new Rectangle();

    var adjustHeightStartTopScratch = new Cartesian3();
    var adjustHeightEndTopScratch = new Cartesian3();
    var adjustHeightStartBottomScratch = new Cartesian3();
    var adjustHeightEndBottomScratch = new Cartesian3();

    var segmentStart2DScratch = new Cartesian3();
    var segmentEnd2DScratch = new Cartesian3();
    var segmentStartNormal2DScratch = new Cartesian3();
    var segmentEndNormal2DScratch = new Cartesian3();

    var offsetScratch = new Cartesian3();
    var startUpScratch = new Cartesian3();
    var endUpScratch = new Cartesian3();
    var rightScratch = new Cartesian3();
    var startPlaneNormalScratch = new Cartesian3();
    var endPlaneNormalScratch = new Cartesian3();
    var encodeScratch = new EncodedCartesian3();

    var encodeScratch2D = new EncodedCartesian3();
    var forwardOffset2DScratch = new Cartesian3();
    var right2DScratch = new Cartesian3();

    var normalNudgeScratch = new Cartesian3();

    var scratchBoundingSpheres = [new BoundingSphere(), new BoundingSphere()];

    // Winding order is reversed so each segment's volume is inside-out
    var REFERENCE_INDICES = [
        0, 2, 1, 0, 3, 2, // right
        0, 7, 3, 0, 4, 7, // start
        0, 5, 4, 0, 1, 5, // bottom
        5, 7, 4, 5, 6, 7, // left
        5, 2, 6, 5, 1, 2, // end
        3, 6, 2, 3, 7, 6 // top
    ];
    var REFERENCE_INDICES_LENGTH = REFERENCE_INDICES.length;

    // Decompose the "wall" into a series of shadow volumes.
    // Each shadow volume's vertices encode a description of the line it contains,
    // including mitering planes at the end points, a plane along the line itself,
    // and attributes for computing length-wise texture coordinates.
    function generateGeometryAttributes(loop, projection, bottomPositionsArray, topPositionsArray, normalsArray, cartographicsArray, compute2dAttributes) {
        var i;
        var index;
        var ellipsoid = projection.ellipsoid;

        // Each segment will have 8 vertices
        var segmentCount = (bottomPositionsArray.length / 3) - 1;
        var vertexCount = segmentCount * 8;
        var arraySizeVec4 = vertexCount * 4;
        var indexCount = segmentCount * 36;

        var indices = vertexCount > 65535 ? new Uint32Array(indexCount) : new Uint16Array(indexCount);
        var positionsArray = new Float64Array(vertexCount * 3);

        var startHiAndForwardOffsetX = new Float32Array(arraySizeVec4);
        var startLoAndForwardOffsetY = new Float32Array(arraySizeVec4);
        var startNormalAndForwardOffsetZ = new Float32Array(arraySizeVec4);
        var endNormalAndTextureCoordinateNormalizationX = new Float32Array(arraySizeVec4);
        var rightNormalAndTextureCoordinateNormalizationY = new Float32Array(arraySizeVec4);

        var startHiLo2D;
        var offsetAndRight2D;
        var startEndNormals2D;
        var texcoordNormalization2D;

        if (compute2dAttributes) {
            startHiLo2D = new Float32Array(arraySizeVec4);
            offsetAndRight2D = new Float32Array(arraySizeVec4);
            startEndNormals2D = new Float32Array(arraySizeVec4);
            texcoordNormalization2D = new Float32Array(vertexCount * 2);
        }

        /*** Compute total lengths for texture coordinate normalization ***/
        // 2D
        var cartographicsLength = cartographicsArray.length / 2;
        var length2D = 0.0;

        var startCartographic = startCartographicScratch;
        startCartographic.height = 0.0;
        var endCartographic = endCartographicScratch;
        endCartographic.height = 0.0;

        var segmentStartCartesian = segmentStartTopScratch;
        var segmentEndCartesian = segmentEndTopScratch;

        if (compute2dAttributes) {
            index = 0;
            for (i = 1; i < cartographicsLength; i++) {
                // Don't clone anything from previous segment b/c possible IDL touch
                startCartographic.latitude = cartographicsArray[index];
                startCartographic.longitude = cartographicsArray[index + 1];
                endCartographic.latitude = cartographicsArray[index + 2];
                endCartographic.longitude = cartographicsArray[index + 3];

                segmentStartCartesian = projection.project(startCartographic, segmentStartCartesian);
                segmentEndCartesian = projection.project(endCartographic, segmentEndCartesian);
                length2D += Cartesian3.distance(segmentStartCartesian, segmentEndCartesian);
                index += 2;
            }
        }

        // 3D
        var positionsLength = topPositionsArray.length / 3;
        segmentEndCartesian = Cartesian3.unpack(topPositionsArray, 0, segmentEndCartesian);
        var length3D = 0.0;

        index = 3;
        for (i = 1; i < positionsLength; i++) {
            segmentStartCartesian = Cartesian3.clone(segmentEndCartesian, segmentStartCartesian);
            segmentEndCartesian = Cartesian3.unpack(topPositionsArray, index, segmentEndCartesian);
            length3D += Cartesian3.distance(segmentStartCartesian, segmentEndCartesian);
            index += 3;
        }

        /*** Generate segments ***/
        var j;
        index = 3;
        var cartographicsIndex = 0;
        var vec2sWriteIndex = 0;
        var vec3sWriteIndex = 0;
        var vec4sWriteIndex = 0;
        var miterBroken = false;

        var endBottom = Cartesian3.unpack(bottomPositionsArray, 0, segmentEndBottomScratch);
        var endTop = Cartesian3.unpack(topPositionsArray, 0, segmentEndTopScratch);
        var endGeometryNormal = Cartesian3.unpack(normalsArray, 0, segmentEndNormalScratch);

        if (loop) {
            var preEndBottom = Cartesian3.unpack(bottomPositionsArray, bottomPositionsArray.length - 6, segmentStartBottomScratch);
            if (breakMiter(endGeometryNormal, preEndBottom, endBottom, endTop)) {
                // Miter broken as if for the last point in the loop, needs to be inverted for first point (clone of endBottom)
                endGeometryNormal = Cartesian3.negate(endGeometryNormal, endGeometryNormal);
            }
        }

        var lengthSoFar3D = 0.0;
        var lengthSoFar2D = 0.0;

        // For translating bounding volume
        var sumHeights = 0.0;

        for (i = 0; i < segmentCount; i++) {
            var startBottom = Cartesian3.clone(endBottom, segmentStartBottomScratch);
            var startTop = Cartesian3.clone(endTop, segmentStartTopScratch);
            var startGeometryNormal = Cartesian3.clone(endGeometryNormal, segmentStartNormalScratch);

            if (miterBroken) {
                startGeometryNormal = Cartesian3.negate(startGeometryNormal, startGeometryNormal);
            }

            endBottom = Cartesian3.unpack(bottomPositionsArray, index, segmentEndBottomScratch);
            endTop = Cartesian3.unpack(topPositionsArray, index, segmentEndTopScratch);
            endGeometryNormal = Cartesian3.unpack(normalsArray, index, segmentEndNormalScratch);

            miterBroken = breakMiter(endGeometryNormal, startBottom, endBottom, endTop);

            // 2D - don't clone anything from previous segment b/c possible IDL touch
            startCartographic.latitude = cartographicsArray[cartographicsIndex];
            startCartographic.longitude = cartographicsArray[cartographicsIndex + 1];
            endCartographic.latitude = cartographicsArray[cartographicsIndex + 2];
            endCartographic.longitude = cartographicsArray[cartographicsIndex + 3];
            var start2D;
            var end2D;
            var startGeometryNormal2D;
            var endGeometryNormal2D;

            if (compute2dAttributes) {
                var nudgeResult = nudgeCartographic(startCartographic, endCartographic);
                start2D = projection.project(startCartographic, segmentStart2DScratch);
                end2D = projection.project(endCartographic, segmentEnd2DScratch);
                var direction2D = direction(end2D, start2D, forwardOffset2DScratch);
                direction2D.y = Math.abs(direction2D.y);

                startGeometryNormal2D = segmentStartNormal2DScratch;
                endGeometryNormal2D = segmentEndNormal2DScratch;
                if (nudgeResult === 0 || Cartesian3.dot(direction2D, Cartesian3.UNIT_Y) > MITER_BREAK_SMALL) {
                    // No nudge - project the original normal
                    // Or, if the line's angle relative to the IDL is very acute,
                    // in which case snapping will produce oddly shaped volumes.
                    startGeometryNormal2D = projectNormal(projection, startCartographic, startGeometryNormal, start2D, segmentStartNormal2DScratch);
                    endGeometryNormal2D = projectNormal(projection, endCartographic, endGeometryNormal, end2D, segmentEndNormal2DScratch);
                } else if (nudgeResult === 1) {
                    // Start is close to IDL - snap start normal to align with IDL
                    endGeometryNormal2D = projectNormal(projection, endCartographic, endGeometryNormal, end2D, segmentEndNormal2DScratch);
                    startGeometryNormal2D.x = 0.0;
                    // If start longitude is negative and end longitude is less negative, relative right is unit -Y
                    // If start longitude is positive and end longitude is less positive, relative right is unit +Y
                    startGeometryNormal2D.y = CesiumMath.sign(startCartographic.longitude - Math.abs(endCartographic.longitude));
                    startGeometryNormal2D.z = 0.0;
                } else {
                    // End is close to IDL - snap end normal to align with IDL
                    startGeometryNormal2D = projectNormal(projection, startCartographic, startGeometryNormal, start2D, segmentStartNormal2DScratch);
                    endGeometryNormal2D.x = 0.0;
                    // If end longitude is negative and start longitude is less negative, relative right is unit Y
                    // If end longitude is positive and start longitude is less positive, relative right is unit -Y
                    endGeometryNormal2D.y = CesiumMath.sign(startCartographic.longitude - endCartographic.longitude);
                    endGeometryNormal2D.z = 0.0;
                }
            }

            /****************************************
             * Geometry descriptors of a "line on terrain,"
             * as opposed to the "shadow volume used to draw
             * the line on terrain":
             * - position of start + offset to end
             * - start, end, and right-facing planes
             * - encoded texture coordinate offsets
             ****************************************/

             /** 3D **/
            var segmentLength3D = Cartesian3.distance(startTop, endTop);

            var encodedStart = EncodedCartesian3.fromCartesian(startBottom, encodeScratch);
            var forwardOffset = Cartesian3.subtract(endBottom, startBottom, offsetScratch);
            var forward = Cartesian3.normalize(forwardOffset, rightScratch);

            var startUp = Cartesian3.subtract(startTop, startBottom, startUpScratch);
            startUp = Cartesian3.normalize(startUp, startUp);
            var rightNormal = Cartesian3.cross(forward, startUp, rightScratch);
            rightNormal = Cartesian3.normalize(rightNormal, rightNormal);

            var startPlaneNormal = Cartesian3.cross(startUp, startGeometryNormal, startPlaneNormalScratch);
            startPlaneNormal = Cartesian3.normalize(startPlaneNormal, startPlaneNormal);

            var endUp = Cartesian3.subtract(endTop, endBottom, endUpScratch);
            endUp = Cartesian3.normalize(endUp, endUp);
            var endPlaneNormal = Cartesian3.cross(endGeometryNormal, endUp, endPlaneNormalScratch);
            endPlaneNormal = Cartesian3.normalize(endPlaneNormal, endPlaneNormal);

            var texcoordNormalization3DX = segmentLength3D / length3D;
            var texcoordNormalization3DY = lengthSoFar3D / length3D;

            /** 2D **/
            var segmentLength2D = 0.0;
            var encodedStart2D;
            var forwardOffset2D;
            var right2D;
            var texcoordNormalization2DX = 0.0;
            var texcoordNormalization2DY = 0.0;
            if (compute2dAttributes) {
                segmentLength2D = Cartesian3.distance(start2D, end2D);

                encodedStart2D = EncodedCartesian3.fromCartesian(start2D, encodeScratch2D);
                forwardOffset2D = Cartesian3.subtract(end2D, start2D, forwardOffset2DScratch);

                // Right direction is just forward direction rotated by -90 degrees around Z
                // Similarly with plane normals
                right2D = Cartesian3.normalize(forwardOffset2D, right2DScratch);
                var swap = right2D.x;
                right2D.x = right2D.y;
                right2D.y = -swap;

                texcoordNormalization2DX = segmentLength2D / length2D;
                texcoordNormalization2DY = lengthSoFar2D / length2D;
            }
            /** Pack **/
            for (j = 0; j < 8; j++) {
                var vec4Index = vec4sWriteIndex + j * 4;
                var vec2Index = vec2sWriteIndex + j * 2;
                var wIndex = vec4Index + 3;

                // Encode sidedness of vertex relative to right plane in texture coordinate normalization X,
                // whether vertex is top or bottom of volume in sign/magnitude of normalization Y.
                var rightPlaneSide = j < 4 ? 1.0 : -1.0;
                var topBottomSide = (j === 2 || j === 3 || j === 6 || j === 7) ? 1.0 : -1.0;

                // 3D
                Cartesian3.pack(encodedStart.high, startHiAndForwardOffsetX, vec4Index);
                startHiAndForwardOffsetX[wIndex] = forwardOffset.x;

                Cartesian3.pack(encodedStart.low, startLoAndForwardOffsetY, vec4Index);
                startLoAndForwardOffsetY[wIndex] = forwardOffset.y;

                Cartesian3.pack(startPlaneNormal, startNormalAndForwardOffsetZ, vec4Index);
                startNormalAndForwardOffsetZ[wIndex] = forwardOffset.z;

                Cartesian3.pack(endPlaneNormal, endNormalAndTextureCoordinateNormalizationX, vec4Index);
                endNormalAndTextureCoordinateNormalizationX[wIndex] = texcoordNormalization3DX * rightPlaneSide;

                Cartesian3.pack(rightNormal, rightNormalAndTextureCoordinateNormalizationY, vec4Index);

                var texcoordNormalization = texcoordNormalization3DY * topBottomSide;
                if (texcoordNormalization === 0.0 && topBottomSide < 0.0) {
                    texcoordNormalization = Number.POSITIVE_INFINITY;
                }
                rightNormalAndTextureCoordinateNormalizationY[wIndex] = texcoordNormalization;

                // 2D
                if (compute2dAttributes) {
                    startHiLo2D[vec4Index] = encodedStart2D.high.x;
                    startHiLo2D[vec4Index + 1] = encodedStart2D.high.y;
                    startHiLo2D[vec4Index + 2] = encodedStart2D.low.x;
                    startHiLo2D[vec4Index + 3] = encodedStart2D.low.y;

                    startEndNormals2D[vec4Index] = -startGeometryNormal2D.y;
                    startEndNormals2D[vec4Index + 1] = startGeometryNormal2D.x;
                    startEndNormals2D[vec4Index + 2] = endGeometryNormal2D.y;
                    startEndNormals2D[vec4Index + 3] = -endGeometryNormal2D.x;

                    offsetAndRight2D[vec4Index] = forwardOffset2D.x;
                    offsetAndRight2D[vec4Index + 1] = forwardOffset2D.y;
                    offsetAndRight2D[vec4Index + 2] = right2D.x;
                    offsetAndRight2D[vec4Index + 3] = right2D.y;

                    texcoordNormalization2D[vec2Index] = texcoordNormalization2DX * rightPlaneSide;

                    texcoordNormalization = texcoordNormalization2DY * topBottomSide;
                    if (texcoordNormalization === 0.0 && topBottomSide < 0.0) {
                        texcoordNormalization = Number.POSITIVE_INFINITY;
                    }
                    texcoordNormalization2D[vec2Index + 1] = texcoordNormalization;
                }
            }

            // Adjust height of volume in 3D
            var adjustHeightStartBottom = adjustHeightStartBottomScratch;
            var adjustHeightEndBottom = adjustHeightEndBottomScratch;
            var adjustHeightStartTop = adjustHeightStartTopScratch;
            var adjustHeightEndTop = adjustHeightEndTopScratch;

            var getHeightsRectangle = Rectangle.fromCartographicArray(getHeightCartographics, getHeightRectangleScratch);
            var minMaxHeights = ApproximateTerrainHeights.getMinimumMaximumHeights(getHeightsRectangle, ellipsoid);
            var minHeight = minMaxHeights.minimumTerrainHeight;
            var maxHeight = minMaxHeights.maximumTerrainHeight;

            sumHeights += minHeight;
            sumHeights += maxHeight;

            adjustHeights(startBottom, startTop, minHeight, maxHeight, adjustHeightStartBottom, adjustHeightStartTop);
            adjustHeights(endBottom, endTop, minHeight, maxHeight, adjustHeightEndBottom, adjustHeightEndTop);

            // Nudge the positions away from the "polyline" a little bit to prevent errors in GeometryPipeline
            var normalNudge = Cartesian3.multiplyByScalar(rightNormal, CesiumMath.EPSILON5, normalNudgeScratch);
            Cartesian3.add(adjustHeightStartBottom, normalNudge, adjustHeightStartBottom);
            Cartesian3.add(adjustHeightEndBottom, normalNudge, adjustHeightEndBottom);
            Cartesian3.add(adjustHeightStartTop, normalNudge, adjustHeightStartTop);
            Cartesian3.add(adjustHeightEndTop, normalNudge, adjustHeightEndTop);

            // If the segment is very close to the XZ plane, nudge the vertices slightly to avoid touching it.
            nudgeXZ(adjustHeightStartBottom, adjustHeightEndBottom);
            nudgeXZ(adjustHeightStartTop, adjustHeightEndTop);

            Cartesian3.pack(adjustHeightStartBottom, positionsArray, vec3sWriteIndex);
            Cartesian3.pack(adjustHeightEndBottom, positionsArray, vec3sWriteIndex + 3);
            Cartesian3.pack(adjustHeightEndTop, positionsArray, vec3sWriteIndex + 6);
            Cartesian3.pack(adjustHeightStartTop, positionsArray, vec3sWriteIndex + 9);

            normalNudge = Cartesian3.multiplyByScalar(rightNormal, -2.0 * CesiumMath.EPSILON5, normalNudgeScratch);
            Cartesian3.add(adjustHeightStartBottom, normalNudge, adjustHeightStartBottom);
            Cartesian3.add(adjustHeightEndBottom, normalNudge, adjustHeightEndBottom);
            Cartesian3.add(adjustHeightStartTop, normalNudge, adjustHeightStartTop);
            Cartesian3.add(adjustHeightEndTop, normalNudge, adjustHeightEndTop);

            nudgeXZ(adjustHeightStartBottom, adjustHeightEndBottom);
            nudgeXZ(adjustHeightStartTop, adjustHeightEndTop);

            Cartesian3.pack(adjustHeightStartBottom, positionsArray, vec3sWriteIndex + 12);
            Cartesian3.pack(adjustHeightEndBottom, positionsArray, vec3sWriteIndex + 15);
            Cartesian3.pack(adjustHeightEndTop, positionsArray, vec3sWriteIndex + 18);
            Cartesian3.pack(adjustHeightStartTop, positionsArray, vec3sWriteIndex + 21);

            cartographicsIndex += 2;
            index += 3;

            vec2sWriteIndex += 16;
            vec3sWriteIndex += 24;
            vec4sWriteIndex += 32;

            lengthSoFar3D += segmentLength3D;
            lengthSoFar2D += segmentLength2D;
        }

        index = 0;
        var indexOffset = 0;
        for (i = 0; i < segmentCount; i++) {
            for (j = 0; j < REFERENCE_INDICES_LENGTH; j++) {
                indices[index + j] = REFERENCE_INDICES[j] + indexOffset;
            }
            indexOffset += 8;
            index += REFERENCE_INDICES_LENGTH;
        }

        var boundingSpheres = scratchBoundingSpheres;
        BoundingSphere.fromVertices(bottomPositionsArray, Cartesian3.ZERO, 3, boundingSpheres[0]);
        BoundingSphere.fromVertices(topPositionsArray, Cartesian3.ZERO, 3, boundingSpheres[1]);
        var boundingSphere = BoundingSphere.fromBoundingSpheres(boundingSpheres);

        // Adjust bounding sphere height and radius to cover more of the volume
        boundingSphere.radius += sumHeights / (segmentCount * 2.0);

        var attributes = {
            position : new GeometryAttribute({
                componentDatatype : ComponentDatatype.DOUBLE,
                componentsPerAttribute : 3,
                normalize : false,
                values : positionsArray
            }),
            startHiAndForwardOffsetX : getVec4GeometryAttribute(startHiAndForwardOffsetX),
            startLoAndForwardOffsetY : getVec4GeometryAttribute(startLoAndForwardOffsetY),
            startNormalAndForwardOffsetZ : getVec4GeometryAttribute(startNormalAndForwardOffsetZ),
            endNormalAndTextureCoordinateNormalizationX : getVec4GeometryAttribute(endNormalAndTextureCoordinateNormalizationX),
            rightNormalAndTextureCoordinateNormalizationY : getVec4GeometryAttribute(rightNormalAndTextureCoordinateNormalizationY)
        };

        if (compute2dAttributes) {
            attributes.startHiLo2D = getVec4GeometryAttribute(startHiLo2D);
            attributes.offsetAndRight2D = getVec4GeometryAttribute(offsetAndRight2D);
            attributes.startEndNormals2D = getVec4GeometryAttribute(startEndNormals2D);
            attributes.texcoordNormalization2D = new GeometryAttribute({
                componentDatatype : ComponentDatatype.FLOAT,
                componentsPerAttribute : 2,
                normalize : false,
                values : texcoordNormalization2D
            });
        }

        return new Geometry({
            attributes : attributes,
            indices : indices,
            boundingSphere : boundingSphere
        });
    }

    function getVec4GeometryAttribute(typedArray) {
        return new GeometryAttribute({
            componentDatatype : ComponentDatatype.FLOAT,
            componentsPerAttribute : 4,
            normalize : false,
            values : typedArray
        });
    }

    /**
     * Approximates an ellipsoid-tangent vector in 2D by projecting the end point into 2D.
     * Exposed for testing.
     *
     * @param {MapProjection} projection Map Projection for projecting coordinates to 2D.
     * @param {Cartographic} cartographic The cartographic origin point of the normal.
     *   Used to check if the normal crosses the IDL during projection.
     * @param {Cartesian3} normal The normal in 3D.
     * @param {Cartesian3} projectedPosition The projected origin point of the normal in 2D.
     * @param {Cartesian3} result Result parameter on which to store the projected normal.
     * @private
     */
    GroundPolylineGeometry._projectNormal = projectNormal;

    return GroundPolylineGeometry;
});<|MERGE_RESOLUTION|>--- conflicted
+++ resolved
@@ -132,9 +132,6 @@
          */
         this.loop = defaultValue(options.loop, false);
 
-<<<<<<< HEAD
-        this._projection = defaultProjection;
-=======
         /**
          * The type of path the polyline must follow. Valid options are {@link ArcType.GEODESIC} and {@link ArcType.RHUMB}.
          * @type {ArcType}
@@ -142,11 +139,7 @@
          */
         this.arcType = defaultValue(options.arcType, ArcType.GEODESIC);
 
-        this._ellipsoid = Ellipsoid.WGS84;
-
-        // MapProjections can't be packed, so store the index to a known MapProjection.
-        this._projectionIndex = 0;
->>>>>>> 6f5dd4f0
+        this._projection = defaultProjection;
         this._workerName = 'createGroundPolylineGeometry';
 
         // Used by GroundPolylinePrimitive to signal worker that scenemode is 3D only.
@@ -163,11 +156,7 @@
          */
         packedLength: {
             get: function() {
-<<<<<<< HEAD
-                return 1.0 + this._positions.length * 3 + 1.0 + 1.0 + 1.0;
-=======
-                return 1.0 + this._positions.length * 3 + 1.0 + 1.0 + 1.0 + Ellipsoid.packedLength + 1.0 + 1.0;
->>>>>>> 6f5dd4f0
+                return 1.0 + this._positions.length * 3 + 1.0 + 1.0 + 1.0 + 1.0;
             }
         }
     });
@@ -281,15 +270,7 @@
 
         array[index++] = value.granularity;
         array[index++] = value.loop ? 1.0 : 0.0;
-<<<<<<< HEAD
-=======
         array[index++] = value.arcType;
-
-        Ellipsoid.pack(value._ellipsoid, array, index);
-        index += Ellipsoid.packedLength;
-
-        array[index++] = value._projectionIndex;
->>>>>>> 6f5dd4f0
         array[index++] = value._scene3DOnly ? 1.0 : 0.0;
 
         return array;
@@ -326,13 +307,8 @@
             var geometry = new GroundPolylineGeometry({
                 positions : positions,
                 granularity : granularity,
-<<<<<<< HEAD
-                loop : loop
-=======
                 loop : loop,
-                arcType : arcType,
-                ellipsoid : ellipsoid
->>>>>>> 6f5dd4f0
+                arcType : arcType
             });
             geometry._scene3DOnly = scene3DOnly;
             return geometry;
@@ -341,12 +317,7 @@
         result._positions = positions;
         result.granularity = granularity;
         result.loop = loop;
-<<<<<<< HEAD
-=======
         result.arcType = arcType;
-        result._ellipsoid = ellipsoid;
-        result._projectionIndex = projectionIndex;
->>>>>>> 6f5dd4f0
         result._scene3DOnly = scene3DOnly;
 
         return result;
@@ -423,13 +394,9 @@
         var compute2dAttributes = !groundPolylineGeometry._scene3DOnly;
         var loop = groundPolylineGeometry.loop;
         var granularity = groundPolylineGeometry.granularity;
-<<<<<<< HEAD
         var projection = groundPolylineGeometry._projection;
         var ellipsoid = projection.ellipsoid;
-=======
         var arcType = groundPolylineGeometry.arcType;
-        var projection = new PROJECTIONS[groundPolylineGeometry._projectionIndex](ellipsoid);
->>>>>>> 6f5dd4f0
 
         var minHeight = WALL_INITIAL_MIN_HEIGHT;
         var maxHeight = WALL_INITIAL_MAX_HEIGHT;
