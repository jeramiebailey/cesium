--- conflicted
+++ resolved
@@ -895,13 +895,8 @@
     JulianDate.prototype.getDaysDifference = function(other) {
         var julianDate1 = this;
         var julianDate2 = other;
-<<<<<<< HEAD
-        var dayDifference = (julianDate2.getJulianDayNumber() - julianDate1.getJulianDayNumber());
-        var secondDifference = (julianDate2.getSecondsOfDay() - julianDate1.getSecondsOfDay()) / TimeConstants.SECONDS_PER_DAY;
-=======
         var dayDifference = (julianDate2._julianDayNumber - julianDate1._julianDayNumber);
         var secondDifference = (julianDate2._secondsOfDay - julianDate1._secondsOfDay) / TimeConstants.SECONDS_PER_DAY;
->>>>>>> 23da008b
         return dayDifference + secondDifference;
     };
 
