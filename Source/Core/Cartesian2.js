--- conflicted
+++ resolved
@@ -77,9 +77,6 @@
     };
 
     /**
-<<<<<<< HEAD
-     * DOC_TBA
-=======
      * Creates a Cartesian2 instance from x and y coordinates.
      * @memberof Cartesian2
      *
@@ -87,7 +84,6 @@
      * @param {Number} y The y coordinate.
      * @param {Cartesian2} [result] The object onto which to store the result.
      * @return {Cartesian2} The modified result parameter or a new Cartesian2 instance if one was not provided.
->>>>>>> 65f62452
      */
     Cartesian2.fromElements = function(x, y, result) {
         if (typeof result === 'undefined') {
