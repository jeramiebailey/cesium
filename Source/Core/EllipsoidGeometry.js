--- conflicted
+++ resolved
@@ -1,680 +1,603 @@
 define([
-        './arrayFill',
-        './BoundingSphere',
-        './Cartesian2',
-        './Cartesian3',
-        './ComponentDatatype',
-        './defaultValue',
-        './defined',
-        './DeveloperError',
-        './Ellipsoid',
-        './Geometry',
-        './GeometryAttribute',
-        './GeometryAttributes',
-        './GeometryOffsetAttribute',
-        './IndexDatatype',
-        './Math',
-        './PrimitiveType',
-        './VertexFormat'
-    ], function(
-        arrayFill,
-        BoundingSphere,
-        Cartesian2,
-        Cartesian3,
-        ComponentDatatype,
-        defaultValue,
-        defined,
-        DeveloperError,
-        Ellipsoid,
-        Geometry,
-        GeometryAttribute,
-        GeometryAttributes,
-        GeometryOffsetAttribute,
-        IndexDatatype,
-        CesiumMath,
-        PrimitiveType,
-        VertexFormat) {
-    'use strict';
-
-    var scratchPosition = new Cartesian3();
-    var scratchNormal = new Cartesian3();
-    var scratchTangent = new Cartesian3();
-    var scratchBitangent = new Cartesian3();
-    var scratchNormalST = new Cartesian3();
-    var defaultRadii = new Cartesian3(1.0, 1.0, 1.0);
-
-    var cos = Math.cos;
-    var sin = Math.sin;
-
-    /**
-     * A description of an ellipsoid centered at the origin.
-     *
-     * @alias EllipsoidGeometry
-     * @constructor
-     *
-     * @param {Object} [options] Object with the following properties:
-     * @param {Cartesian3} [options.radii=Cartesian3(1.0, 1.0, 1.0)] The radii of the ellipsoid in the x, y, and z directions.
-     * @param {Cartesian3} [options.innerRadii=options.radii] The inner radii of the ellipsoid in the x, y, and z directions.
-     * @param {Number} [options.minimumClock=0.0] The minimum angle lying in the xy-plane measured from the positive x-axis and toward the positive y-axis.
-     * @param {Number} [options.maximumClock=2*PI] The maximum angle lying in the xy-plane measured from the positive x-axis and toward the positive y-axis.
-     * @param {Number} [options.minimumCone=0.0] The minimum angle measured from the positive z-axis and toward the negative z-axis.
-     * @param {Number} [options.maximumCone=PI] The maximum angle measured from the positive z-axis and toward the negative z-axis.
-     * @param {Number} [options.stackPartitions=64] The number of times to partition the ellipsoid into stacks.
-     * @param {Number} [options.slicePartitions=64] The number of times to partition the ellipsoid into radial slices.
-     * @param {VertexFormat} [options.vertexFormat=VertexFormat.DEFAULT] The vertex attributes to be computed.
-     *
-     * @exception {DeveloperError} options.slicePartitions cannot be less than three.
-     * @exception {DeveloperError} options.stackPartitions cannot be less than three.
-     *
-     * @see EllipsoidGeometry#createGeometry
-     *
-     * @example
-     * var ellipsoid = new Cesium.EllipsoidGeometry({
-     *   vertexFormat : Cesium.VertexFormat.POSITION_ONLY,
-     *   radii : new Cesium.Cartesian3(1000000.0, 500000.0, 500000.0)
-     * });
-     * var geometry = Cesium.EllipsoidGeometry.createGeometry(ellipsoid);
-     */
-    function EllipsoidGeometry(options) {
-        options = defaultValue(options, defaultValue.EMPTY_OBJECT);
-
-        var radii = defaultValue(options.radii, defaultRadii);
-        var innerRadii = defaultValue(options.innerRadii, radii);
-        var minimumClock = defaultValue(options.minimumClock, 0.0);
-        var maximumClock = defaultValue(options.maximumClock, CesiumMath.TWO_PI);
-        var minimumCone = defaultValue(options.minimumCone, 0.0);
-        var maximumCone = defaultValue(options.maximumCone, CesiumMath.PI);
-        var stackPartitions = defaultValue(options.stackPartitions, 64);
-        var slicePartitions = defaultValue(options.slicePartitions, 64);
-        var vertexFormat = defaultValue(options.vertexFormat, VertexFormat.DEFAULT);
-
-        //>>includeStart('debug', pragmas.debug);
-        if (slicePartitions < 3) {
-            throw new DeveloperError ('options.slicePartitions cannot be less than three.');
-        }
-        if (stackPartitions < 3) {
-            throw new DeveloperError('options.stackPartitions cannot be less than three.');
-        }
-        if (defined(options.offsetAttribute) && options.offsetAttribute === GeometryOffsetAttribute.TOP) {
-            throw new DeveloperError('GeometryOffsetAttribute.TOP is not a supported options.offsetAttribute for this geometry.');
-        }
-        //>>includeEnd('debug');
-
-        this._radii = Cartesian3.clone(radii);
-        this._innerRadii = Cartesian3.clone(innerRadii);
-        this._minimumClock = minimumClock;
-        this._maximumClock = maximumClock;
-        this._minimumCone = minimumCone;
-        this._maximumCone = maximumCone;
-        this._stackPartitions = stackPartitions;
-        this._slicePartitions = slicePartitions;
-        this._vertexFormat = VertexFormat.clone(vertexFormat);
-        this._offsetAttribute = options.offsetAttribute;
-        this._workerName = 'createEllipsoidGeometry';
-    }
-
-    /**
-     * The number of elements used to pack the object into an array.
-     * @type {Number}
-     */
-<<<<<<< HEAD
-    EllipsoidGeometry.packedLength = 2 * (Cartesian3.packedLength) + VertexFormat.packedLength + 6;
-=======
-    EllipsoidGeometry.packedLength = Cartesian3.packedLength + VertexFormat.packedLength + 3;
->>>>>>> 99ebd5c4
-
-    /**
-     * Stores the provided instance into the provided array.
-     *
-     * @param {EllipsoidGeometry} value The value to pack.
-     * @param {Number[]} array The array to pack into.
-     * @param {Number} [startingIndex=0] The index into the array at which to start packing the elements.
-     *
-     * @returns {Number[]} The array that was packed into
-     */
-    EllipsoidGeometry.pack = function(value, array, startingIndex) {
-        //>>includeStart('debug', pragmas.debug);
-        if (!defined(value)) {
-            throw new DeveloperError('value is required');
-        }
-        if (!defined(array)) {
-            throw new DeveloperError('array is required');
-        }
-        //>>includeEnd('debug');
-
-        startingIndex = defaultValue(startingIndex, 0);
-
-        Cartesian3.pack(value._radii, array, startingIndex);
-        startingIndex += Cartesian3.packedLength;
-
-        Cartesian3.pack(value._innerRadii, array, startingIndex);
-        startingIndex += Cartesian3.packedLength;
-
-        VertexFormat.pack(value._vertexFormat, array, startingIndex);
-        startingIndex += VertexFormat.packedLength;
-
-        array[startingIndex++] = value._minimumClock;
-        array[startingIndex++] = value._maximumClock;
-        array[startingIndex++] = value._minimumCone;
-        array[startingIndex++] = value._maximumCone;
-        array[startingIndex++] = value._stackPartitions;
-        array[startingIndex++] = value._slicePartitions;
-<<<<<<< HEAD
-=======
-        array[startingIndex] = defaultValue(value._offsetAttribute, -1);
->>>>>>> 99ebd5c4
-
-        return array;
-    };
-
-    var scratchRadii = new Cartesian3();
-    var scratchInnerRadii = new Cartesian3();
-    var scratchVertexFormat = new VertexFormat();
-    var scratchOptions = {
-        radii : scratchRadii,
-        innerRadii : scratchInnerRadii,
-        vertexFormat : scratchVertexFormat,
-        minimumClock : undefined,
-        maximumClock : undefined,
-        minimumCone : undefined,
-        maximumCone : undefined,
-        stackPartitions : undefined,
-        slicePartitions : undefined,
-        offsetAttribute : undefined
-    };
-
-    /**
-     * Retrieves an instance from a packed array.
-     *
-     * @param {Number[]} array The packed array.
-     * @param {Number} [startingIndex=0] The starting index of the element to be unpacked.
-     * @param {EllipsoidGeometry} [result] The object into which to store the result.
-     * @returns {EllipsoidGeometry} The modified result parameter or a new EllipsoidGeometry instance if one was not provided.
-     */
-    EllipsoidGeometry.unpack = function(array, startingIndex, result) {
-        //>>includeStart('debug', pragmas.debug);
-        if (!defined(array)) {
-            throw new DeveloperError('array is required');
-        }
-        //>>includeEnd('debug');
-
-        startingIndex = defaultValue(startingIndex, 0);
-
-        var radii = Cartesian3.unpack(array, startingIndex, scratchRadii);
-        startingIndex += Cartesian3.packedLength;
-
-        var innerRadii = Cartesian3.unpack(array, startingIndex, scratchInnerRadii);
-        startingIndex += Cartesian3.packedLength;
-
-        var vertexFormat = VertexFormat.unpack(array, startingIndex, scratchVertexFormat);
-        startingIndex += VertexFormat.packedLength;
-
-        var minimumClock = array[startingIndex++];
-        var maximumClock = array[startingIndex++];
-        var minimumCone = array[startingIndex++];
-        var maximumCone = array[startingIndex++];
-        var stackPartitions = array[startingIndex++];
-        var slicePartitions = array[startingIndex++];
-<<<<<<< HEAD
-=======
-        var offsetAttribute = array[startingIndex];
->>>>>>> 99ebd5c4
-
-        if (!defined(result)) {
-            scratchOptions.minimumClock = minimumClock;
-            scratchOptions.maximumClock = maximumClock;
-            scratchOptions.minimumCone = minimumCone;
-            scratchOptions.maximumCone = maximumCone;
-            scratchOptions.stackPartitions = stackPartitions;
-            scratchOptions.slicePartitions = slicePartitions;
-            scratchOptions.offsetAttribute = offsetAttribute === -1 ? undefined : offsetAttribute;
-            return new EllipsoidGeometry(scratchOptions);
-        }
-
-        result._radii = Cartesian3.clone(radii, result._radii);
-        result._innerRadii = Cartesian3.clone(innerRadii, result._innerRadii);
-        result._vertexFormat = VertexFormat.clone(vertexFormat, result._vertexFormat);
-        result._minimumClock = minimumClock;
-        result._maximumClock = maximumClock;
-        result._minimumCone = minimumCone;
-        result._maximumCone = maximumCone;
-        result._stackPartitions = stackPartitions;
-        result._slicePartitions = slicePartitions;
-        result._offsetAttribute = offsetAttribute === -1 ? undefined : offsetAttribute;
-
-        return result;
-    };
-
-    /**
-     * Computes the geometric representation of an ellipsoid, including its vertices, indices, and a bounding sphere.
-     *
-     * @param {EllipsoidGeometry} ellipsoidGeometry A description of the ellipsoid.
-     * @returns {Geometry|undefined} The computed vertices and indices.
-     */
-    EllipsoidGeometry.createGeometry = function(ellipsoidGeometry) {
-        var radii = ellipsoidGeometry._radii;
-        if ((radii.x <= 0) || (radii.y <= 0) || (radii.z <= 0)) {
-            return;
-        }
-
-        var innerRadii = ellipsoidGeometry._innerRadii;
-        if ((innerRadii.x <= 0) || (innerRadii.y <= 0) || innerRadii.z <= 0) {
-            return;
-        }
-
-        var minimumClock = ellipsoidGeometry._minimumClock;
-        var maximumClock = ellipsoidGeometry._maximumClock;
-        var minimumCone = ellipsoidGeometry._minimumCone;
-        var maximumCone = ellipsoidGeometry._maximumCone;
-        var vertexFormat = ellipsoidGeometry._vertexFormat;
-        
-        // Add an extra slice and stack so that the number of partitions is the
-        // number of surfaces rather than the number of joints
-        var slicePartitions = ellipsoidGeometry._slicePartitions + 1;
-        var stackPartitions = ellipsoidGeometry._stackPartitions + 1;
-
-        slicePartitions = Math.round(slicePartitions * Math.abs(maximumClock - minimumClock) / CesiumMath.TWO_PI);
-        stackPartitions = Math.round(stackPartitions * Math.abs(maximumCone - minimumCone) / CesiumMath.PI);
-        if (slicePartitions < 2) {
-            slicePartitions = 2;
-        }
-        if (stackPartitions < 2) {
-            stackPartitions = 2;
-        }
-
-        var i;
-        var j;
-        var index = 0;
-
-        // Create arrays for theta and phi. Duplicate first and last angle to
-        // allow different normals at the intersections.
-        var phis = [minimumCone];
-        var thetas = [minimumClock];
-        for (i = 0; i < stackPartitions; i++) {
-            phis.push(minimumCone + i * (maximumCone - minimumCone) / (stackPartitions - 1));
-        }
-        phis.push(maximumCone);
-        for (j = 0; j < slicePartitions; j++) {
-            thetas.push(minimumClock + j * (maximumClock - minimumClock) / (slicePartitions - 1));
-        }
-        thetas.push(maximumClock);
-        var numPhis = phis.length;
-        var numThetas = thetas.length;
-
-        // Allow for extra indices if there is an inner surface and if we need
-        // to close the sides if the clock range is not a full circle
-        var extraIndices = 0;
-        var vertexMultiplier = 1.0;
-        var hasInnerSurface = ((innerRadii.x !== radii.x) || (innerRadii.y !== radii.y) || innerRadii.z !== radii.z);
-        var isTopOpen = false;
-        var isBotOpen = false;
-        var isClockOpen = false;
-        if (hasInnerSurface) {
-            vertexMultiplier = 2.0;
-            if (minimumCone > 0.0) {
-                isTopOpen = true;
-                extraIndices += (slicePartitions - 1);
-            }
-            if (maximumCone < Math.PI) {
-                isBotOpen = true;
-                extraIndices += (slicePartitions - 1);
-            }
-            if ((maximumClock - minimumClock) % CesiumMath.TWO_PI) {
-                isClockOpen = true;
-                extraIndices += ((stackPartitions - 1) * 2) + 1;
-            } else {
-                extraIndices += 1;
-            }
-        }
-
-        var vertexCount = numThetas * numPhis * vertexMultiplier;
-        var positions = new Float64Array(vertexCount * 3);
-        var isInner = new Array(vertexCount).fill(false);
-        var negateNormal = new Array(vertexCount).fill(false);
-
-        // Multiply by 6 because there are two triangles per sector
-        var indexCount = slicePartitions * stackPartitions * vertexMultiplier;
-        var numIndices = 6 * (indexCount + extraIndices + 1 - (slicePartitions + stackPartitions) * vertexMultiplier);
-        var indices = IndexDatatype.createTypedArray(indexCount, numIndices);
-
-        var normals = (vertexFormat.normal) ? new Float32Array(vertexCount * 3) : undefined;
-        var tangents = (vertexFormat.tangent) ? new Float32Array(vertexCount * 3) : undefined;
-        var bitangents = (vertexFormat.bitangent) ? new Float32Array(vertexCount * 3) : undefined;
-        var st = (vertexFormat.st) ? new Float32Array(vertexCount * 2) : undefined;
-
-        // Calculate sin/cos phi
-        var sinPhi = new Array(numPhis);
-        var cosPhi = new Array(numPhis);
-        for (i = 0; i < numPhis; i++) {
-            sinPhi[i] = sin(phis[i]);
-            cosPhi[i] = cos(phis[i]);
-        }
-
-        // Calculate sin/cos theta
-        var sinTheta = new Array(numThetas);
-        var cosTheta = new Array(numThetas);
+    './BoundingSphere',
+    './Cartesian2',
+    './Cartesian3',
+    './ComponentDatatype',
+    './defaultValue',
+    './defined',
+    './DeveloperError',
+    './Ellipsoid',
+    './Geometry',
+    './GeometryAttribute',
+    './GeometryAttributes',
+    './IndexDatatype',
+    './Math',
+    './PrimitiveType',
+    './VertexFormat'
+], function(
+    BoundingSphere,
+    Cartesian2,
+    Cartesian3,
+    ComponentDatatype,
+    defaultValue,
+    defined,
+    DeveloperError,
+    Ellipsoid,
+    Geometry,
+    GeometryAttribute,
+    GeometryAttributes,
+    IndexDatatype,
+    CesiumMath,
+    PrimitiveType,
+    VertexFormat) {
+'use strict';
+
+var scratchPosition = new Cartesian3();
+var scratchNormal = new Cartesian3();
+var scratchTangent = new Cartesian3();
+var scratchBitangent = new Cartesian3();
+var scratchNormalST = new Cartesian3();
+var defaultRadii = new Cartesian3(1.0, 1.0, 1.0);
+
+var cos = Math.cos;
+var sin = Math.sin;
+
+/**
+ * A description of an ellipsoid centered at the origin.
+ *
+ * @alias EllipsoidGeometry
+ * @constructor
+ *
+ * @param {Object} [options] Object with the following properties:
+ * @param {Cartesian3} [options.radii=Cartesian3(1.0, 1.0, 1.0)] The radii of the ellipsoid in the x, y, and z directions.
+ * @param {Cartesian3} [options.innerRadii=options.radii] The inner radii of the ellipsoid in the x, y, and z directions.
+ * @param {Number} [options.minimumClock=0.0] The minimum angle lying in the xy-plane measured from the positive x-axis and toward the positive y-axis.
+ * @param {Number} [options.maximumClock=2*PI] The maximum angle lying in the xy-plane measured from the positive x-axis and toward the positive y-axis.
+ * @param {Number} [options.minimumCone=0.0] The minimum angle measured from the positive z-axis and toward the negative z-axis.
+ * @param {Number} [options.maximumCone=PI] The maximum angle measured from the positive z-axis and toward the negative z-axis.
+ * @param {Number} [options.stackPartitions=64] The number of times to partition the ellipsoid into stacks.
+ * @param {Number} [options.slicePartitions=64] The number of times to partition the ellipsoid into radial slices.
+ * @param {VertexFormat} [options.vertexFormat=VertexFormat.DEFAULT] The vertex attributes to be computed.
+ *
+ * @exception {DeveloperError} options.slicePartitions cannot be less than three.
+ * @exception {DeveloperError} options.stackPartitions cannot be less than three.
+ *
+ * @see EllipsoidGeometry#createGeometry
+ *
+ * @example
+ * var ellipsoid = new Cesium.EllipsoidGeometry({
+ *   vertexFormat : Cesium.VertexFormat.POSITION_ONLY,
+ *   radii : new Cesium.Cartesian3(1000000.0, 500000.0, 500000.0)
+ * });
+ * var geometry = Cesium.EllipsoidGeometry.createGeometry(ellipsoid);
+ */
+function EllipsoidGeometry(options) {
+    options = defaultValue(options, defaultValue.EMPTY_OBJECT);
+
+    var radii = defaultValue(options.radii, defaultRadii);
+    var innerRadii = defaultValue(options.innerRadii, radii);
+    var minimumClock = defaultValue(options.minimumClock, 0.0);
+    var maximumClock = defaultValue(options.maximumClock, CesiumMath.TWO_PI);
+    var minimumCone = defaultValue(options.minimumCone, 0.0);
+    var maximumCone = defaultValue(options.maximumCone, CesiumMath.PI);
+    var stackPartitions = defaultValue(options.stackPartitions, 64);
+    var slicePartitions = defaultValue(options.slicePartitions, 64);
+    var vertexFormat = defaultValue(options.vertexFormat, VertexFormat.DEFAULT);
+
+    //>>includeStart('debug', pragmas.debug);
+    if (slicePartitions < 3) {
+        throw new DeveloperError ('options.slicePartitions cannot be less than three.');
+    }
+    if (stackPartitions < 3) {
+        throw new DeveloperError('options.stackPartitions cannot be less than three.');
+    }
+    //>>includeEnd('debug');
+
+    this._radii = Cartesian3.clone(radii);
+    this._innerRadii = Cartesian3.clone(innerRadii);
+    this._minimumClock = minimumClock;
+    this._maximumClock = maximumClock;
+    this._minimumCone = minimumCone;
+    this._maximumCone = maximumCone;
+    this._stackPartitions = stackPartitions;
+    this._slicePartitions = slicePartitions;
+    this._vertexFormat = VertexFormat.clone(vertexFormat);
+    this._workerName = 'createEllipsoidGeometry';
+}
+
+/**
+ * The number of elements used to pack the object into an array.
+ * @type {Number}
+ */
+EllipsoidGeometry.packedLength = 2 * (Cartesian3.packedLength) + VertexFormat.packedLength + 6;
+
+/**
+ * Stores the provided instance into the provided array.
+ *
+ * @param {EllipsoidGeometry} value The value to pack.
+ * @param {Number[]} array The array to pack into.
+ * @param {Number} [startingIndex=0] The index into the array at which to start packing the elements.
+ *
+ * @returns {Number[]} The array that was packed into
+ */
+EllipsoidGeometry.pack = function(value, array, startingIndex) {
+    //>>includeStart('debug', pragmas.debug);
+    if (!defined(value)) {
+        throw new DeveloperError('value is required');
+    }
+    if (!defined(array)) {
+        throw new DeveloperError('array is required');
+    }
+    //>>includeEnd('debug');
+
+    startingIndex = defaultValue(startingIndex, 0);
+
+    Cartesian3.pack(value._radii, array, startingIndex);
+    startingIndex += Cartesian3.packedLength;
+
+    Cartesian3.pack(value._innerRadii, array, startingIndex);
+    startingIndex += Cartesian3.packedLength;
+
+    VertexFormat.pack(value._vertexFormat, array, startingIndex);
+    startingIndex += VertexFormat.packedLength;
+
+    array[startingIndex++] = value._minimumClock;
+    array[startingIndex++] = value._maximumClock;
+    array[startingIndex++] = value._minimumCone;
+    array[startingIndex++] = value._maximumCone;
+    array[startingIndex++] = value._stackPartitions;
+    array[startingIndex++] = value._slicePartitions;
+
+    return array;
+};
+
+var scratchRadii = new Cartesian3();
+var scratchInnerRadii = new Cartesian3();
+var scratchVertexFormat = new VertexFormat();
+var scratchOptions = {
+    radii : scratchRadii,
+    innerRadii : scratchInnerRadii,
+    vertexFormat : scratchVertexFormat,
+    minimumClock : undefined,
+    maximumClock : undefined,
+    minimumCone : undefined,
+    maximumCone : undefined,
+    stackPartitions : undefined,
+    slicePartitions : undefined
+};
+
+/**
+ * Retrieves an instance from a packed array.
+ *
+ * @param {Number[]} array The packed array.
+ * @param {Number} [startingIndex=0] The starting index of the element to be unpacked.
+ * @param {EllipsoidGeometry} [result] The object into which to store the result.
+ * @returns {EllipsoidGeometry} The modified result parameter or a new EllipsoidGeometry instance if one was not provided.
+ */
+EllipsoidGeometry.unpack = function(array, startingIndex, result) {
+    //>>includeStart('debug', pragmas.debug);
+    if (!defined(array)) {
+        throw new DeveloperError('array is required');
+    }
+    //>>includeEnd('debug');
+
+    startingIndex = defaultValue(startingIndex, 0);
+
+    var radii = Cartesian3.unpack(array, startingIndex, scratchRadii);
+    startingIndex += Cartesian3.packedLength;
+
+    var innerRadii = Cartesian3.unpack(array, startingIndex, scratchInnerRadii);
+    startingIndex += Cartesian3.packedLength;
+
+    var vertexFormat = VertexFormat.unpack(array, startingIndex, scratchVertexFormat);
+    startingIndex += VertexFormat.packedLength;
+
+    var minimumClock = array[startingIndex++];
+    var maximumClock = array[startingIndex++];
+    var minimumCone = array[startingIndex++];
+    var maximumCone = array[startingIndex++];
+    var stackPartitions = array[startingIndex++];
+    var slicePartitions = array[startingIndex++];
+
+    if (!defined(result)) {
+        scratchOptions.minimumClock = minimumClock;
+        scratchOptions.maximumClock = maximumClock;
+        scratchOptions.minimumCone = minimumCone;
+        scratchOptions.maximumCone = maximumCone;
+        scratchOptions.stackPartitions = stackPartitions;
+        scratchOptions.slicePartitions = slicePartitions;
+        return new EllipsoidGeometry(scratchOptions);
+    }
+
+    result._radii = Cartesian3.clone(radii, result._radii);
+    result._innerRadii = Cartesian3.clone(innerRadii, result._innerRadii);
+    result._vertexFormat = VertexFormat.clone(vertexFormat, result._vertexFormat);
+    result._minimumClock = minimumClock;
+    result._maximumClock = maximumClock;
+    result._minimumCone = minimumCone;
+    result._maximumCone = maximumCone;
+    result._stackPartitions = stackPartitions;
+    result._slicePartitions = slicePartitions;
+
+    return result;
+};
+
+/**
+ * Computes the geometric representation of an ellipsoid, including its vertices, indices, and a bounding sphere.
+ *
+ * @param {EllipsoidGeometry} ellipsoidGeometry A description of the ellipsoid.
+ * @returns {Geometry|undefined} The computed vertices and indices.
+ */
+EllipsoidGeometry.createGeometry = function(ellipsoidGeometry) {
+    var radii = ellipsoidGeometry._radii;
+    if ((radii.x <= 0) || (radii.y <= 0) || (radii.z <= 0)) {
+        return;
+    }
+
+    var innerRadii = ellipsoidGeometry._innerRadii;
+    if ((innerRadii.x <= 0) || (innerRadii.y <= 0) || innerRadii.z <= 0) {
+        return;
+    }
+
+    var minimumClock = ellipsoidGeometry._minimumClock;
+    var maximumClock = ellipsoidGeometry._maximumClock;
+    var minimumCone = ellipsoidGeometry._minimumCone;
+    var maximumCone = ellipsoidGeometry._maximumCone;
+    var vertexFormat = ellipsoidGeometry._vertexFormat;
+
+    // Add an extra slice and stack so that the number of partitions is the
+    // number of surfaces rather than the number of joints
+    var slicePartitions = ellipsoidGeometry._slicePartitions + 1;
+    var stackPartitions = ellipsoidGeometry._stackPartitions + 1;
+
+    slicePartitions = Math.round(slicePartitions * Math.abs(maximumClock - minimumClock) / CesiumMath.TWO_PI);
+    stackPartitions = Math.round(stackPartitions * Math.abs(maximumCone - minimumCone) / CesiumMath.PI);
+    if (slicePartitions < 2) {
+        slicePartitions = 2;
+    }
+    if (stackPartitions < 2) {
+        stackPartitions = 2;
+    }
+
+    var i;
+    var j;
+    var index = 0;
+
+    // Create arrays for theta and phi. Duplicate first and last angle to
+    // allow different normals at the intersections.
+    var phis = [minimumCone];
+    var thetas = [minimumClock];
+    for (i = 0; i < stackPartitions; i++) {
+        phis.push(minimumCone + i * (maximumCone - minimumCone) / (stackPartitions - 1));
+    }
+    phis.push(maximumCone);
+    for (j = 0; j < slicePartitions; j++) {
+        thetas.push(minimumClock + j * (maximumClock - minimumClock) / (slicePartitions - 1));
+    }
+    thetas.push(maximumClock);
+    var numPhis = phis.length;
+    var numThetas = thetas.length;
+
+    // Allow for extra indices if there is an inner surface and if we need
+    // to close the sides if the clock range is not a full circle
+    var extraIndices = 0;
+    var vertexMultiplier = 1.0;
+    var hasInnerSurface = ((innerRadii.x !== radii.x) || (innerRadii.y !== radii.y) || innerRadii.z !== radii.z);
+    var isTopOpen = false;
+    var isBotOpen = false;
+    var isClockOpen = false;
+    if (hasInnerSurface) {
+        vertexMultiplier = 2.0;
+        if (minimumCone > 0.0) {
+            isTopOpen = true;
+            extraIndices += (slicePartitions - 1);
+        }
+        if (maximumCone < Math.PI) {
+            isBotOpen = true;
+            extraIndices += (slicePartitions - 1);
+        }
+        if ((maximumClock - minimumClock) % CesiumMath.TWO_PI) {
+            isClockOpen = true;
+            extraIndices += ((stackPartitions - 1) * 2) + 1;
+        } else {
+            extraIndices += 1;
+        }
+    }
+
+    var vertexCount = numThetas * numPhis * vertexMultiplier;
+    var positions = new Float64Array(vertexCount * 3);
+    var isInner = new Array(vertexCount).fill(false);
+    var negateNormal = new Array(vertexCount).fill(false);
+
+    // Multiply by 6 because there are two triangles per sector
+    var indexCount = slicePartitions * stackPartitions * vertexMultiplier;
+    var numIndices = 6 * (indexCount + extraIndices + 1 - (slicePartitions + stackPartitions) * vertexMultiplier);
+    var indices = IndexDatatype.createTypedArray(indexCount, numIndices);
+
+    var normals = (vertexFormat.normal) ? new Float32Array(vertexCount * 3) : undefined;
+    var tangents = (vertexFormat.tangent) ? new Float32Array(vertexCount * 3) : undefined;
+    var bitangents = (vertexFormat.bitangent) ? new Float32Array(vertexCount * 3) : undefined;
+    var st = (vertexFormat.st) ? new Float32Array(vertexCount * 2) : undefined;
+
+    // Calculate sin/cos phi
+    var sinPhi = new Array(numPhis);
+    var cosPhi = new Array(numPhis);
+    for (i = 0; i < numPhis; i++) {
+        sinPhi[i] = sin(phis[i]);
+        cosPhi[i] = cos(phis[i]);
+    }
+
+    // Calculate sin/cos theta
+    var sinTheta = new Array(numThetas);
+    var cosTheta = new Array(numThetas);
+    for (j = 0; j < numThetas; j++) {
+        cosTheta[j] = cos(thetas[j]);
+        sinTheta[j] = sin(thetas[j]);
+    }
+
+    // Create outer surface
+    for (i = 0; i < numPhis; i++) {
         for (j = 0; j < numThetas; j++) {
-            cosTheta[j] = cos(thetas[j]);
-            sinTheta[j] = sin(thetas[j]);
-        }
-
-        // Create outer surface
+            positions[index++] = radii.x * sinPhi[i] * cosTheta[j];
+            positions[index++] = radii.y * sinPhi[i] * sinTheta[j];
+            positions[index++] = radii.z * cosPhi[i];
+        }
+    }
+
+    // Create inner surface
+    var vertexIndex = vertexCount / 2.0;
+    if (hasInnerSurface) {
         for (i = 0; i < numPhis; i++) {
             for (j = 0; j < numThetas; j++) {
-                positions[index++] = radii.x * sinPhi[i] * cosTheta[j];
-                positions[index++] = radii.y * sinPhi[i] * sinTheta[j];
-                positions[index++] = radii.z * cosPhi[i];
-            }
-        }
-
-        // Create inner surface
-        var vertexIndex = vertexCount / 2.0;
-        if (hasInnerSurface) {
-            for (i = 0; i < numPhis; i++) {
-                for (j = 0; j < numThetas; j++) {
-                    positions[index++] = innerRadii.x * sinPhi[i] * cosTheta[j];
-                    positions[index++] = innerRadii.y * sinPhi[i] * sinTheta[j];
-                    positions[index++] = innerRadii.z * cosPhi[i];
-
-                    // Keep track of which vertices are the inner and which ones
-                    // need the normal to be negated
-                    isInner[vertexIndex] = true;
-                    if (i > 0 && i !== (numPhis-1) && j !== 0 && j !== (numThetas-1)) {
-                        negateNormal[vertexIndex] = true;
-                    }
-                    vertexIndex++;
+                positions[index++] = innerRadii.x * sinPhi[i] * cosTheta[j];
+                positions[index++] = innerRadii.y * sinPhi[i] * sinTheta[j];
+                positions[index++] = innerRadii.z * cosPhi[i];
+
+                // Keep track of which vertices are the inner and which ones
+                // need the normal to be negated
+                isInner[vertexIndex] = true;
+                if (i > 0 && i !== (numPhis-1) && j !== 0 && j !== (numThetas-1)) {
+                    negateNormal[vertexIndex] = true;
                 }
-            }
-        }
-
-        // Create indices for outer surface
-        index = 0;
-        var topOffset;
-        var bottomOffset;
-        for (i = 1; i < (numPhis - 2); i++) {
-            topOffset = i * numThetas;
-            bottomOffset = (i + 1) * numThetas;
-
-            for (j = 1; j < numThetas - 2; j++) {
-                indices[index++] = bottomOffset + j;
-                indices[index++] = bottomOffset + j + 1;
-                indices[index++] = topOffset + j + 1;
-
-                indices[index++] = bottomOffset + j;
-                indices[index++] = topOffset + j + 1;
-                indices[index++] = topOffset + j;
-            }
-        }
-
-        // Create indices for inner surface
-        if (hasInnerSurface) {
-            var offset = numPhis * numThetas;
-            for (i = 1; i < (numPhis - 2); i++) {
-                topOffset = offset + i * numThetas;
-                bottomOffset = offset + (i + 1) * numThetas;
-
-                for (j = 1; j < numThetas - 2; j++) {
-                    indices[index++] = bottomOffset + j;
-                    indices[index++] = topOffset + j;
-                    indices[index++] = topOffset + j + 1;
-
-                    indices[index++] = bottomOffset + j;
-                    indices[index++] = topOffset + j + 1;
-                    indices[index++] = bottomOffset + j + 1;
-                }
-            }
-        }
-
-        var outerOffset;
-        var innerOffset;
-        if (hasInnerSurface) {
-            if (isTopOpen) {
-                // Connect the top of the inner surface to the top of the outer surface
-                innerOffset = numPhis * numThetas;
-                for (i = 1; i < numThetas - 2; i++) {
-                    indices[index++] = i;
-                    indices[index++] = i + 1;
-                    indices[index++] = innerOffset + i + 1;
-
-                    indices[index++] = i;
-                    indices[index++] = innerOffset + i + 1;
-                    indices[index++] = innerOffset + i;
-                }
-            }
-
-            if (isBotOpen) {
-                // Connect the bottom of the inner surface to the bottom of the outer surface
-                outerOffset = numPhis * numThetas - numThetas;
-                innerOffset = numPhis * numThetas * vertexMultiplier - numThetas;
-                for (i = 1; i < numThetas - 2; i++) {
-                    indices[index++] = outerOffset + i + 1;
-                    indices[index++] = outerOffset + i;
-                    indices[index++] = innerOffset + i;
-
-                    indices[index++] = outerOffset + i + 1;
-                    indices[index++] = innerOffset + i;
-                    indices[index++] = innerOffset + i + 1;
-                }
-            }
-        }
-
-        // Connect the edges if clock is not closed
-        if (isClockOpen) {
-            for (i = 1; i < numPhis - 2; i++) {
-                innerOffset = numThetas * numPhis + (numThetas * i);
-                outerOffset = numThetas * i;
-                indices[index++] = innerOffset;
-                indices[index++] = outerOffset + numThetas;
-                indices[index++] = outerOffset;
-
-                indices[index++] = innerOffset;
-                indices[index++] = innerOffset + numThetas;
-                indices[index++] = outerOffset + numThetas;
-            }
-
-            for (i = 1; i < numPhis - 2; i++) {
-                innerOffset = numThetas * numPhis + (numThetas * (i + 1)) - 1;
-                outerOffset = numThetas * (i + 1) - 1;
-                indices[index++] = outerOffset + numThetas;
-                indices[index++] = innerOffset;
-                indices[index++] = outerOffset;
-
-                indices[index++] = outerOffset + numThetas;
-                indices[index++] = innerOffset + numThetas;
-                indices[index++] = innerOffset;
-            }
-        }
-
-        var attributes = new GeometryAttributes();
-
-        if (vertexFormat.position) {
-            attributes.position = new GeometryAttribute({
-                componentDatatype : ComponentDatatype.DOUBLE,
-                componentsPerAttribute : 3,
-                values : positions
-            });
-        }
-
-        var stIndex = 0;
-        var normalIndex = 0;
-        var tangentIndex = 0;
-        var bitangentIndex = 0;
-        var vertexCountHalf = vertexCount / 2.0;
-
-        var ellipsoid;
-        var ellipsoidOuter = Ellipsoid.fromCartesian3(radii);
-        var ellipsoidInner = Ellipsoid.fromCartesian3(innerRadii);
-
-        if (vertexFormat.st || vertexFormat.normal || vertexFormat.tangent || vertexFormat.bitangent) {
-            for (i = 0; i < vertexCount; i++) {
-                ellipsoid = (isInner[i]) ? ellipsoidInner : ellipsoidOuter;
-                var position = Cartesian3.fromArray(positions, i * 3, scratchPosition);
-                var normal = ellipsoid.geodeticSurfaceNormal(position, scratchNormal);
-                if (negateNormal[i]) {
-                    Cartesian3.negate(normal, normal);
-                }
-
-                if (vertexFormat.st) {
-                    var normalST = Cartesian2.negate(normal, scratchNormalST);
-                    st[stIndex++] = (Math.atan2(normalST.y, normalST.x) / CesiumMath.TWO_PI) + 0.5;
-                    st[stIndex++] = (Math.asin(normal.z) / Math.PI) + 0.5;
-                }
-
-                if (vertexFormat.normal) {
-                    normals[normalIndex++] = normal.x;
-                    normals[normalIndex++] = normal.y;
-                    normals[normalIndex++] = normal.z;
-                }
-
-                if (vertexFormat.tangent || vertexFormat.bitangent) {
-                    var tangent = scratchTangent;
-
-                    // Use UNIT_X for the poles
-                    var offset1 = 0;
-                    var offset2 = vertexCountHalf;
-                    var unit;
-                    if (isInner[i]) {
-                        offset1 = vertexCountHalf;
-                        offset2 = vertexCount;
-                    }
-                    if ((!isTopOpen && (i >= offset1 && i < (offset1 + numThetas*2))) ||
-                        (!isBotOpen && i > offset2 - numThetas*2 - 1)) {
-                        unit = Cartesian3.UNIT_X;
-                    } else {
-                        unit = Cartesian3.UNIT_Z;
-                    }
-                    Cartesian3.cross(unit, normal, tangent);
-                    Cartesian3.normalize(tangent, tangent);
-
-                    if (vertexFormat.tangent) {
-                        tangents[tangentIndex++] = tangent.x;
-                        tangents[tangentIndex++] = tangent.y;
-                        tangents[tangentIndex++] = tangent.z;
-                    }
-
-                    if (vertexFormat.bitangent) {
-                        var bitangent = Cartesian3.cross(normal, tangent, scratchBitangent);
-                        Cartesian3.normalize(bitangent, bitangent);
-
-                        bitangents[bitangentIndex++] = bitangent.x;
-                        bitangents[bitangentIndex++] = bitangent.y;
-                        bitangents[bitangentIndex++] = bitangent.z;
-                    }
-                }
-            }
-
-            if (vertexFormat.st) {
-                attributes.st = new GeometryAttribute({
-                    componentDatatype : ComponentDatatype.FLOAT,
-                    componentsPerAttribute : 2,
-                    values : st
-                });
-            }
-
-            if (vertexFormat.normal) {
-                attributes.normal = new GeometryAttribute({
-                    componentDatatype : ComponentDatatype.FLOAT,
-                    componentsPerAttribute : 3,
-                    values : normals
-                });
-            }
-
-            if (vertexFormat.tangent) {
-                attributes.tangent = new GeometryAttribute({
-                    componentDatatype : ComponentDatatype.FLOAT,
-                    componentsPerAttribute : 3,
-                    values : tangents
-                });
-            }
-
-            if (vertexFormat.bitangent) {
-                attributes.bitangent = new GeometryAttribute({
-                    componentDatatype : ComponentDatatype.FLOAT,
-                    componentsPerAttribute : 3,
-                    values : bitangents
-                });
-            }
-        }
-
-<<<<<<< HEAD
-=======
-        if (defined(ellipsoidGeometry._offsetAttribute)) {
-            var length = positions.length;
-            var applyOffset = new Uint8Array(length / 3);
-            var offsetValue = ellipsoidGeometry._offsetAttribute === GeometryOffsetAttribute.NONE ? 0 : 1;
-            arrayFill(applyOffset, offsetValue);
-            attributes.applyOffset = new GeometryAttribute({
-                componentDatatype : ComponentDatatype.UNSIGNED_BYTE,
-                componentsPerAttribute : 1,
-                values: applyOffset
-            });
-        }
-
-        index = 0;
-        for (j = 0; j < slicePartitions - 1; j++) {
-            indices[index++] = slicePartitions + j;
-            indices[index++] = slicePartitions + j + 1;
-            indices[index++] = j + 1;
-        }
-
-        var topOffset;
-        var bottomOffset;
-        for (i = 1; i < stackPartitions - 2; i++) {
-            topOffset = i * slicePartitions;
-            bottomOffset = (i + 1) * slicePartitions;
-
-            for (j = 0; j < slicePartitions - 1; j++) {
-                indices[index++] = bottomOffset + j;
-                indices[index++] = bottomOffset + j + 1;
-                indices[index++] = topOffset + j + 1;
-
-                indices[index++] = bottomOffset + j;
-                indices[index++] = topOffset + j + 1;
-                indices[index++] = topOffset + j;
-            }
-        }
-
-        i = stackPartitions - 2;
-        topOffset = i * slicePartitions;
-        bottomOffset = (i + 1) * slicePartitions;
-
-        for (j = 0; j < slicePartitions - 1; j++) {
+                vertexIndex++;
+            }
+        }
+    }
+
+    // Create indices for outer surface
+    index = 0;
+    var topOffset;
+    var bottomOffset;
+    for (i = 1; i < (numPhis - 2); i++) {
+        topOffset = i * numThetas;
+        bottomOffset = (i + 1) * numThetas;
+
+        for (j = 1; j < numThetas - 2; j++) {
+            indices[index++] = bottomOffset + j;
+            indices[index++] = bottomOffset + j + 1;
+            indices[index++] = topOffset + j + 1;
+
             indices[index++] = bottomOffset + j;
             indices[index++] = topOffset + j + 1;
             indices[index++] = topOffset + j;
         }
-
->>>>>>> 99ebd5c4
-        return new Geometry({
-            attributes : attributes,
-            indices : indices,
-            primitiveType : PrimitiveType.TRIANGLES,
-<<<<<<< HEAD
-            boundingSphere : BoundingSphere.fromEllipsoid(ellipsoidOuter)
-=======
-            boundingSphere : BoundingSphere.fromEllipsoid(ellipsoid),
-            offsetAttribute : ellipsoidGeometry._offsetAttribute
->>>>>>> 99ebd5c4
+    }
+
+    // Create indices for inner surface
+    if (hasInnerSurface) {
+        var offset = numPhis * numThetas;
+        for (i = 1; i < (numPhis - 2); i++) {
+            topOffset = offset + i * numThetas;
+            bottomOffset = offset + (i + 1) * numThetas;
+
+            for (j = 1; j < numThetas - 2; j++) {
+                indices[index++] = bottomOffset + j;
+                indices[index++] = topOffset + j;
+                indices[index++] = topOffset + j + 1;
+
+                indices[index++] = bottomOffset + j;
+                indices[index++] = topOffset + j + 1;
+                indices[index++] = bottomOffset + j + 1;
+            }
+        }
+    }
+
+    var outerOffset;
+    var innerOffset;
+    if (hasInnerSurface) {
+        if (isTopOpen) {
+            // Connect the top of the inner surface to the top of the outer surface
+            innerOffset = numPhis * numThetas;
+            for (i = 1; i < numThetas - 2; i++) {
+                indices[index++] = i;
+                indices[index++] = i + 1;
+                indices[index++] = innerOffset + i + 1;
+
+                indices[index++] = i;
+                indices[index++] = innerOffset + i + 1;
+                indices[index++] = innerOffset + i;
+            }
+        }
+
+        if (isBotOpen) {
+            // Connect the bottom of the inner surface to the bottom of the outer surface
+            outerOffset = numPhis * numThetas - numThetas;
+            innerOffset = numPhis * numThetas * vertexMultiplier - numThetas;
+            for (i = 1; i < numThetas - 2; i++) {
+                indices[index++] = outerOffset + i + 1;
+                indices[index++] = outerOffset + i;
+                indices[index++] = innerOffset + i;
+
+                indices[index++] = outerOffset + i + 1;
+                indices[index++] = innerOffset + i;
+                indices[index++] = innerOffset + i + 1;
+            }
+        }
+    }
+
+    // Connect the edges if clock is not closed
+    if (isClockOpen) {
+        for (i = 1; i < numPhis - 2; i++) {
+            innerOffset = numThetas * numPhis + (numThetas * i);
+            outerOffset = numThetas * i;
+            indices[index++] = innerOffset;
+            indices[index++] = outerOffset + numThetas;
+            indices[index++] = outerOffset;
+
+            indices[index++] = innerOffset;
+            indices[index++] = innerOffset + numThetas;
+            indices[index++] = outerOffset + numThetas;
+        }
+
+        for (i = 1; i < numPhis - 2; i++) {
+            innerOffset = numThetas * numPhis + (numThetas * (i + 1)) - 1;
+            outerOffset = numThetas * (i + 1) - 1;
+            indices[index++] = outerOffset + numThetas;
+            indices[index++] = innerOffset;
+            indices[index++] = outerOffset;
+
+            indices[index++] = outerOffset + numThetas;
+            indices[index++] = innerOffset + numThetas;
+            indices[index++] = innerOffset;
+        }
+    }
+
+    var attributes = new GeometryAttributes();
+
+    if (vertexFormat.position) {
+        attributes.position = new GeometryAttribute({
+            componentDatatype : ComponentDatatype.DOUBLE,
+            componentsPerAttribute : 3,
+            values : positions
         });
-    };
-
-    var unitEllipsoidGeometry;
-
-    /**
-     * Returns the geometric representation of a unit ellipsoid, including its vertices, indices, and a bounding sphere.
-     * @returns {Geometry} The computed vertices and indices.
-     *
-     * @private
-     */
-    EllipsoidGeometry.getUnitEllipsoid = function() {
-        if (!defined(unitEllipsoidGeometry)) {
-            unitEllipsoidGeometry = EllipsoidGeometry.createGeometry((new EllipsoidGeometry({
-                radii : new Cartesian3(1.0, 1.0, 1.0),
-                vertexFormat : VertexFormat.POSITION_ONLY
-            })));
-        }
-        return unitEllipsoidGeometry;
-    };
-
-    return EllipsoidGeometry;
+    }
+
+    var stIndex = 0;
+    var normalIndex = 0;
+    var tangentIndex = 0;
+    var bitangentIndex = 0;
+    var vertexCountHalf = vertexCount / 2.0;
+
+    var ellipsoid;
+    var ellipsoidOuter = Ellipsoid.fromCartesian3(radii);
+    var ellipsoidInner = Ellipsoid.fromCartesian3(innerRadii);
+
+    if (vertexFormat.st || vertexFormat.normal || vertexFormat.tangent || vertexFormat.bitangent) {
+        for (i = 0; i < vertexCount; i++) {
+            ellipsoid = (isInner[i]) ? ellipsoidInner : ellipsoidOuter;
+            var position = Cartesian3.fromArray(positions, i * 3, scratchPosition);
+            var normal = ellipsoid.geodeticSurfaceNormal(position, scratchNormal);
+            if (negateNormal[i]) {
+                Cartesian3.negate(normal, normal);
+            }
+
+            if (vertexFormat.st) {
+                var normalST = Cartesian2.negate(normal, scratchNormalST);
+                st[stIndex++] = (Math.atan2(normalST.y, normalST.x) / CesiumMath.TWO_PI) + 0.5;
+                st[stIndex++] = (Math.asin(normal.z) / Math.PI) + 0.5;
+            }
+
+            if (vertexFormat.normal) {
+                normals[normalIndex++] = normal.x;
+                normals[normalIndex++] = normal.y;
+                normals[normalIndex++] = normal.z;
+            }
+
+            if (vertexFormat.tangent || vertexFormat.bitangent) {
+                var tangent = scratchTangent;
+
+                // Use UNIT_X for the poles
+                var offset1 = 0;
+                var offset2 = vertexCountHalf;
+                var unit;
+                if (isInner[i]) {
+                    offset1 = vertexCountHalf;
+                    offset2 = vertexCount;
+                }
+                if ((!isTopOpen && (i >= offset1 && i < (offset1 + numThetas*2))) ||
+                    (!isBotOpen && i > offset2 - numThetas*2 - 1)) {
+                    unit = Cartesian3.UNIT_X;
+                } else {
+                    unit = Cartesian3.UNIT_Z;
+                }
+                Cartesian3.cross(unit, normal, tangent);
+                Cartesian3.normalize(tangent, tangent);
+
+                if (vertexFormat.tangent) {
+                    tangents[tangentIndex++] = tangent.x;
+                    tangents[tangentIndex++] = tangent.y;
+                    tangents[tangentIndex++] = tangent.z;
+                }
+
+                if (vertexFormat.bitangent) {
+                    var bitangent = Cartesian3.cross(normal, tangent, scratchBitangent);
+                    Cartesian3.normalize(bitangent, bitangent);
+
+                    bitangents[bitangentIndex++] = bitangent.x;
+                    bitangents[bitangentIndex++] = bitangent.y;
+                    bitangents[bitangentIndex++] = bitangent.z;
+                }
+            }
+        }
+
+        if (vertexFormat.st) {
+            attributes.st = new GeometryAttribute({
+                componentDatatype : ComponentDatatype.FLOAT,
+                componentsPerAttribute : 2,
+                values : st
+            });
+        }
+
+        if (vertexFormat.normal) {
+            attributes.normal = new GeometryAttribute({
+                componentDatatype : ComponentDatatype.FLOAT,
+                componentsPerAttribute : 3,
+                values : normals
+            });
+        }
+
+        if (vertexFormat.tangent) {
+            attributes.tangent = new GeometryAttribute({
+                componentDatatype : ComponentDatatype.FLOAT,
+                componentsPerAttribute : 3,
+                values : tangents
+            });
+        }
+
+        if (vertexFormat.bitangent) {
+            attributes.bitangent = new GeometryAttribute({
+                componentDatatype : ComponentDatatype.FLOAT,
+                componentsPerAttribute : 3,
+                values : bitangents
+            });
+        }
+    }
+
+    return new Geometry({
+        attributes : attributes,
+        indices : indices,
+        primitiveType : PrimitiveType.TRIANGLES,
+        boundingSphere : BoundingSphere.fromEllipsoid(ellipsoidOuter)
+    });
+};
+
+var unitEllipsoidGeometry;
+
+/**
+ * Returns the geometric representation of a unit ellipsoid, including its vertices, indices, and a bounding sphere.
+ * @returns {Geometry} The computed vertices and indices.
+ *
+ * @private
+ */
+EllipsoidGeometry.getUnitEllipsoid = function() {
+    if (!defined(unitEllipsoidGeometry)) {
+        unitEllipsoidGeometry = EllipsoidGeometry.createGeometry((new EllipsoidGeometry({
+            radii : new Cartesian3(1.0, 1.0, 1.0),
+            vertexFormat : VertexFormat.POSITION_ONLY
+        })));
+    }
+    return unitEllipsoidGeometry;
+};
+
+return EllipsoidGeometry;
 });