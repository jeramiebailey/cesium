--- conflicted
+++ resolved
@@ -1,76 +1,3 @@
-<<<<<<< HEAD
-import BoundingSphere from '../Core/BoundingSphere.js';
-import Cartesian3 from '../Core/Cartesian3.js';
-import Cartesian4 from '../Core/Cartesian4.js';
-import defined from '../Core/defined.js';
-import IndexDatatype from '../Core/IndexDatatype.js';
-import IntersectionTests from '../Core/IntersectionTests.js';
-import OrientedBoundingBox from '../Core/OrientedBoundingBox.js';
-import PixelFormat from '../Core/PixelFormat.js';
-import Ray from '../Core/Ray.js';
-import Request from '../Core/Request.js';
-import RequestState from '../Core/RequestState.js';
-import RequestType from '../Core/RequestType.js';
-import TileProviderError from '../Core/TileProviderError.js';
-import Buffer from '../Renderer/Buffer.js';
-import BufferUsage from '../Renderer/BufferUsage.js';
-import PixelDatatype from '../Renderer/PixelDatatype.js';
-import Sampler from '../Renderer/Sampler.js';
-import Texture from '../Renderer/Texture.js';
-import TextureMagnificationFilter from '../Renderer/TextureMagnificationFilter.js';
-import TextureMinificationFilter from '../Renderer/TextureMinificationFilter.js';
-import TextureWrap from '../Renderer/TextureWrap.js';
-import VertexArray from '../Renderer/VertexArray.js';
-import when from '../ThirdParty/when.js';
-import ImageryState from './ImageryState.js';
-import QuadtreeTileLoadState from './QuadtreeTileLoadState.js';
-import SceneMode from './SceneMode.js';
-import TerrainState from './TerrainState.js';
-
-    /**
-     * Contains additional information about a {@link QuadtreeTile} of the globe's surface, and
-     * encapsulates state transition logic for loading tiles.
-     *
-     * @constructor
-     * @alias GlobeSurfaceTile
-     * @private
-     */
-    function GlobeSurfaceTile() {
-        /**
-         * The {@link TileImagery} attached to this tile.
-         * @type {TileImagery[]}
-         * @default []
-         */
-        this.imagery = [];
-
-        this.waterMaskTexture = undefined;
-        this.waterMaskTranslationAndScale = new Cartesian4(0.0, 0.0, 1.0, 1.0);
-
-        this.terrainData = undefined;
-        this.vertexArray = undefined;
-        this.orientedBoundingBox = undefined;
-        this.boundingVolumeSourceTile = undefined;
-
-        /**
-         * A bounding region used to estimate distance to the tile. The horizontal bounds are always tight-fitting,
-         * but the `minimumHeight` and `maximumHeight` properties may be derived from the min/max of an ancestor tile
-         * and be quite loose-fitting and thus very poor for estimating distance. The {@link TileBoundingRegion#boundingVolume}
-         * and {@link TileBoundingRegion#boundingSphere} will always be undefined; tiles store these separately.
-         * @type {TileBoundingRegion}
-         */
-        this.tileBoundingRegion = undefined;
-        this.occludeePointInScaledSpace = new Cartesian3();
-
-        this.terrainState = TerrainState.UNLOADED;
-        this.mesh = undefined;
-        this.fill = undefined;
-
-        this.pickBoundingSphere = new BoundingSphere();
-
-        this.surfaceShader = undefined;
-        this.isClipped = true;
-        this.clippedByBoundaries = false;
-=======
 import BoundingSphere from "../Core/BoundingSphere.js";
 import Cartesian3 from "../Core/Cartesian3.js";
 import Cartesian4 from "../Core/Cartesian4.js";
@@ -141,7 +68,6 @@
 
   this.surfaceShader = undefined;
   this.isClipped = true;
-
   this.clippedByBoundaries = false;
 }
 
@@ -254,7 +180,6 @@
     );
     if (defined(t) && t < minT && t >= 0.0) {
       minT = t;
->>>>>>> 2fd0e8f7
     }
   }
 
@@ -469,30 +394,6 @@
         tile.y
       );
     }
-<<<<<<< HEAD
-
-    function transform(surfaceTile, frameState, terrainProvider, x, y, level) {
-        var tilingScheme = terrainProvider.tilingScheme;
-
-        var terrainData = surfaceTile.terrainData;
-        var meshPromise = terrainData.createMesh(tilingScheme, x, y, level, frameState.serializedMapProjection, frameState.terrainExaggeration);
-
-        if (!defined(meshPromise)) {
-            // Postponed.
-            return;
-        }
-
-        surfaceTile.terrainState = TerrainState.TRANSFORMING;
-
-        when(meshPromise, function(mesh) {
-            surfaceTile.mesh = mesh;
-            surfaceTile.orientedBoundingBox = OrientedBoundingBox.clone(mesh.orientedBoundingBox, surfaceTile.orientedBoundingBox);
-            surfaceTile.occludeePointInScaledSpace = Cartesian3.clone(mesh.occludeePointInScaledSpace, surfaceTile.occludeePointInScaledSpace);
-            surfaceTile.terrainState = TerrainState.TRANSFORMED;
-        }, function() {
-            surfaceTile.terrainState = TerrainState.FAILED;
-        });
-=======
   }
 
   if (available === false) {
@@ -505,7 +406,6 @@
     var layer = imageryLayerCollection.get(i);
     if (layer.show) {
       layer._createTileImagerySkeletons(tile, terrainProvider);
->>>>>>> 2fd0e8f7
     }
   }
 }
@@ -735,6 +635,7 @@
     x,
     y,
     level,
+    frameState.serializedMapProjection,
     frameState.terrainExaggeration
   );
 
