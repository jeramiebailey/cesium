define([
        '../Core/Color',
        '../Core/combine',
        '../Core/defaultValue',
        '../Core/defined',
        '../Core/defineProperties',
        '../Core/destroyObject',
        '../Core/DeveloperError',
        '../Core/FeatureDetection',
        '../Core/Math',
        '../Renderer/Pass',
        '../Renderer/ShaderSource',
        './Cesium3DTileBatchTable',
        './Cesium3DTileFeature',
        './PointCloud',
        './SceneMode'
    ], function(
        Color,
        combine,
        defaultValue,
        defined,
        defineProperties,
        destroyObject,
        DeveloperError,
        FeatureDetection,
        CesiumMath,
        Pass,
        ShaderSource,
        Cesium3DTileBatchTable,
        Cesium3DTileFeature,
        PointCloud,
        SceneMode) {
    'use strict';

    /**
     * Represents the contents of a
     * {@link https://github.com/AnalyticalGraphicsInc/3d-tiles/tree/master/specification/TileFormats/PointCloud|Point Cloud}
     * tile in a {@link https://github.com/AnalyticalGraphicsInc/3d-tiles/tree/master/specification|3D Tiles} tileset.
     * <p>
     * Implements the {@link Cesium3DTileContent} interface.
     * </p>
     *
     * @alias PointCloud3DTileContent
     * @constructor
     *
     * @private
     */
    function PointCloud3DTileContent(tileset, tile, resource, arrayBuffer, byteOffset) {
        this._tileset = tileset;
        this._tile = tile;
        this._resource = resource;
        this._pickId = undefined; // Only defined when batchTable is undefined
        this._batchTable = undefined; // Used when feature table contains BATCH_ID semantic
        this._styleDirty = false;
        this._features = undefined;

        /**
         * @inheritdoc Cesium3DTileContent#featurePropertiesDirty
         */
        this.featurePropertiesDirty = false;

        this._pointCloud = new PointCloud({
            arrayBuffer : arrayBuffer,
            byteOffset : byteOffset,
            cull : false,
            opaquePass : Pass.CESIUM_3D_TILE,
            vertexShaderLoaded : getVertexShaderLoaded(this),
            fragmentShaderLoaded : getFragmentShaderLoaded(this),
            uniformMapLoaded : getUniformMapLoaded(this),
            batchTableLoaded : getBatchTableLoaded(this),
            pickIdLoaded : getPickIdLoaded(this)
        });
    }

    defineProperties(PointCloud3DTileContent.prototype, {
        featuresLength : {
            get : function() {
                if (defined(this._batchTable)) {
                    return this._batchTable.featuresLength;
                }
                return 0;
            }
        },

        pointsLength : {
            get : function() {
                return this._pointCloud.pointsLength;
            }
        },

        trianglesLength : {
            get : function() {
                return 0;
            }
        },

        geometryByteLength : {
            get : function() {
                return this._pointCloud.geometryByteLength;
            }
        },

        texturesByteLength : {
            get : function() {
                return 0;
            }
        },

        batchTableByteLength : {
            get : function() {
                if (defined(this._batchTable)) {
                    return this._batchTable.memorySizeInBytes;
                }
                return 0;
            }
        },

        innerContents : {
            get : function() {
                return undefined;
            }
        },

        readyPromise : {
            get : function() {
                return this._pointCloud.readyPromise;
            }
        },

        tileset : {
            get : function() {
                return this._tileset;
            }
        },

        tile : {
            get : function() {
                return this._tile;
            }
        },

        url : {
            get : function() {
                return this._resource.getUrlComponent(true);
            }
        },

        batchTable : {
            get : function() {
                return this._batchTable;
            }
        }
    });

    function getVertexShaderLoaded(content) {
        return function(vs) {
            if (defined(content._batchTable)) {
                return content._batchTable.getVertexShaderCallback(false, 'a_batchId', undefined)(vs);

            }
            return vs;
        };
    }

<<<<<<< HEAD
    function getFragmentShaderLoaded(content) {
        return function(fs) {
            if (defined(content._batchTable)) {
                return content._batchTable.getFragmentShaderCallback(false, undefined)(fs);
=======
    var scratchPointSizeAndTilesetTimeAndGeometricErrorAndDepthMultiplier = new Cartesian4();

    var positionLocation = 0;
    var colorLocation = 1;
    var normalLocation = 2;
    var batchIdLocation = 3;
    var numberOfAttributes = 4;

    function createResources(content, frameState) {
        var context = frameState.context;
        var parsedContent = content._parsedContent;
        var pointsLength = content._pointsLength;
        var positions = parsedContent.positions;
        var colors = parsedContent.colors;
        var normals = parsedContent.normals;
        var batchIds = parsedContent.batchIds;
        var styleableProperties = parsedContent.styleableProperties;
        var hasStyleableProperties = defined(styleableProperties);
        var isQuantized = content._isQuantized;
        var isOctEncoded16P = content._isOctEncoded16P;
        var isRGB565 = content._isRGB565;
        var isTranslucent = content._isTranslucent;
        var hasColors = content._hasColors;
        var hasNormals = content._hasNormals;
        var hasBatchIds = content._hasBatchIds;

        var batchTable = content._batchTable;
        var hasBatchTable = defined(batchTable);

        var styleableVertexAttributes = [];
        var styleableShaderAttributes = {};
        content._styleableShaderAttributes = styleableShaderAttributes;

        if (hasStyleableProperties) {
            var attributeLocation = numberOfAttributes;

            for (var name in styleableProperties) {
                if (styleableProperties.hasOwnProperty(name)) {
                    var property = styleableProperties[name];
                    var typedArray = property.typedArray;
                    var componentCount = property.componentCount;
                    var componentDatatype = ComponentDatatype.fromTypedArray(typedArray);

                    var vertexBuffer = Buffer.createVertexBuffer({
                        context : context,
                        typedArray : property.typedArray,
                        usage : BufferUsage.STATIC_DRAW
                    });

                    content._geometryByteLength += vertexBuffer.sizeInBytes;

                    var vertexAttribute = {
                        index : attributeLocation,
                        vertexBuffer : vertexBuffer,
                        componentsPerAttribute : componentCount,
                        componentDatatype : componentDatatype,
                        normalize : false,
                        offsetInBytes : 0,
                        strideInBytes : 0
                    };

                    styleableVertexAttributes.push(vertexAttribute);
                    styleableShaderAttributes[name] = {
                        location : attributeLocation,
                        componentCount : componentCount
                    };
                    ++attributeLocation;
                }
            }
        }

        var uniformMap = {
            u_pointSizeAndTilesetTimeAndGeometricErrorAndDepthMultiplier : function() {
                var scratch = scratchPointSizeAndTilesetTimeAndGeometricErrorAndDepthMultiplier;
                scratch.x = content._attenuation ? content._maximumAttenuation : content._pointSize;
                scratch.y = content._tileset.timeSinceLoad;

                if (content._attenuation) {
                    var geometricError = content._tile._descendantGeometricError; // additive
                    if (!defined(geometricError)) {
                        geometricError = content.tile.geometricError;
                        if (geometricError === 0) {
                            geometricError = defined(content._baseResolution) ? content._baseResolution : content._baseResolutionApproximation;
                        }
                    }

                    var frustum = frameState.camera.frustum;
                    var depthMultiplier;
                    // Attenuation is maximumAttenuation in 2D/ortho
                    if (frameState.mode === SceneMode.SCENE2D || frustum instanceof OrthographicFrustum) {
                        depthMultiplier = Number.POSITIVE_INFINITY;
                    } else {
                        depthMultiplier = context.drawingBufferHeight / frameState.camera.frustum.sseDenominator;
                    }

                    scratch.z = geometricError * content._geometricErrorScale;
                    scratch.w = depthMultiplier;
                }

                return scratch;
            },
            u_highlightColor : function() {
                return content._highlightColor;
            },
            u_constantColor : function() {
                return content._constantColor;
            },
            u_clippingPlanesLength : function() {
                return content._packedClippingPlanes.length;
            },
            u_clippingPlanes : function() {
                return content._packedClippingPlanes;
            },
            u_clippingPlanesEdgeStyle : function() {
                var clippingPlanes = content._tileset.clippingPlanes;

                if (!defined(clippingPlanes)) {
                    return Color.WHITE.withAlpha(0.0);
                }

                var style = Color.clone(clippingPlanes.edgeColor);
                style.alpha = clippingPlanes.edgeWidth;
                return style;
>>>>>>> 6435446c
            }
            return 'uniform vec4 czm_pickColor;\n' + fs;
        };
    }

    function getUniformMapLoaded(content) {
        return function(uniformMap) {
            if (defined(content._batchTable)) {
                return content._batchTable.getUniformMapCallback()(uniformMap);
            }
            return combine(uniformMap, {
                czm_pickColor : function() {
                    return content._pickId.color;
                }
            });
        };
    }

    function getBatchTableLoaded(content) {
        return function(batchLength, batchTableJson, batchTableBinary) {
            content._batchTable = new Cesium3DTileBatchTable(content, batchLength, batchTableJson, batchTableBinary);
        };
    }

    function getPickIdLoaded(content) {
        return function() {
            return defined(content._batchTable) ? content._batchTable.getPickId() : 'czm_pickColor';
        };
    }

    function getGeometricError(content) {
        var pointCloudShading = content._tileset.pointCloudShading;
        var sphereVolume = content._tile.contentBoundingVolume.boundingSphere.volume();
        var baseResolutionApproximation = CesiumMath.cbrt(sphereVolume / content.pointsLength);

        var geometricError = content._tile.geometricError;
        if (geometricError === 0) {
            if (defined(pointCloudShading) && defined(pointCloudShading.baseResolution)) {
                geometricError = pointCloudShading.baseResolution;
            } else {
                geometricError = baseResolutionApproximation;
            }
<<<<<<< HEAD
=======
        } else {
            vs += '    vec4 color = u_constantColor; \n';
        }

        if (isQuantized) {
            vs += '    vec3 position = a_position * u_quantizedVolumeScale; \n';
        } else {
            vs += '    vec3 position = a_position; \n';
        }
        vs += '    vec3 position_absolute = vec3(czm_model * vec4(position, 1.0)); \n';

        if (hasNormals) {
            if (isOctEncoded16P) {
                vs += '    vec3 normal = czm_octDecode(a_normal); \n';
            } else {
                vs += '    vec3 normal = a_normal; \n';
            }
        } else {
            vs += '    vec3 normal = vec3(1.0); \n';
        }

        if (hasColorStyle) {
            vs += '    color = getColorFromStyle(position, position_absolute, color, normal); \n';
        }

        if (hasShowStyle) {
            vs += '    float show = float(getShowFromStyle(position, position_absolute, color, normal)); \n';
        }

        if (hasPointSizeStyle) {
            vs += '    gl_PointSize = getPointSizeFromStyle(position, position_absolute, color, normal); \n';
        } else if (attenuation) {
            vs += '    vec4 positionEC = czm_modelView * vec4(position, 1.0); \n' +
                  '    float depth = -positionEC.z; \n' +
                  // compute SSE for this point
                  '    gl_PointSize = min((u_geometricError / depth) * u_depthMultiplier, u_pointSize); \n';
        } else {
            vs += '    gl_PointSize = u_pointSize; \n';
        }

        vs += '    color = color * u_highlightColor; \n';

        if (hasNormals) {
            vs += '    normal = czm_normal * normal; \n' +
                  '    float diffuseStrength = czm_getLambertDiffuse(czm_sunDirectionEC, normal); \n' +
                  '    diffuseStrength = max(diffuseStrength, 0.4); \n' + // Apply some ambient lighting
                  '    color.xyz *= diffuseStrength; \n';
        }

        vs += '    v_color = color; \n' +
              '    gl_Position = czm_modelViewProjection * vec4(position, 1.0); \n';

        if (hasNormals && backFaceCulling) {
            vs += '    float visible = step(-normal.z, 0.0); \n' +
                  '    gl_Position *= visible; \n' +
                  '    gl_PointSize *= visible; \n';
        }

        if (hasShowStyle) {
            vs += '    gl_Position *= show; \n' +
                  '    gl_PointSize *= show; \n';
        }

        vs += '} \n';

        var fs = 'varying vec4 v_color; \n';


        if (hasClippedContent) {
            fs += 'uniform int u_clippingPlanesLength; \n' +
                  'uniform vec4 u_clippingPlanes[czm_maxClippingPlanes]; \n' +
                  'uniform vec4 u_clippingPlanesEdgeStyle; \n';
        }

        fs +=  'void main() \n' +
               '{ \n' +
               '    gl_FragColor = v_color; \n';

        if (hasClippedContent) {
            var clippingFunction = clippingPlanes.unionClippingRegions ? 'czm_discardIfClippedWithUnion' : 'czm_discardIfClippedWithIntersect';
            fs += '    float clipDistance = ' + clippingFunction + '(u_clippingPlanes, u_clippingPlanesLength); \n' +
                  '    vec4 clippingPlanesEdgeColor = vec4(1.0); \n' +
                  '    clippingPlanesEdgeColor.rgb = u_clippingPlanesEdgeStyle.rgb; \n' +
                  '    float clippingPlanesEdgeWidth = u_clippingPlanesEdgeStyle.a; \n' +
                  '    if (clipDistance > 0.0 && clipDistance < clippingPlanesEdgeWidth) \n' +
                  '    { \n' +
                  '        gl_FragColor = clippingPlanesEdgeColor; \n' +
                  '    } \n';
        }

        fs += '} \n';

        var drawVS = vs;
        var drawFS = fs;

        if (hasBatchTable) {
            // Batched points always use the HIGHLIGHT color blend mode
            drawVS = batchTable.getVertexShaderCallback(false, 'a_batchId', undefined)(drawVS);
            drawFS = batchTable.getFragmentShaderCallback(false, undefined)(drawFS);
        }

        var pickVS = vs;
        var pickFS = fs;

        if (hasBatchTable) {
            pickVS = batchTable.getPickVertexShaderCallback('a_batchId')(pickVS);
            pickFS = batchTable.getPickFragmentShaderCallback()(pickFS);
        } else {
            pickFS = ShaderSource.createPickFragmentShaderSource(pickFS, 'uniform');
        }

        var drawCommand = content._drawCommand;
        if (defined(drawCommand.shaderProgram)) {
            // Destroy the old shader
            drawCommand.shaderProgram.destroy();
        }
        drawCommand.shaderProgram = ShaderProgram.fromCache({
            context : context,
            vertexShaderSource : drawVS,
            fragmentShaderSource : drawFS,
            attributeLocations : attributeLocations
        });

        var pickCommand = content._pickCommand;
        if (defined(pickCommand.shaderProgram)) {
            // Destroy the old shader
            pickCommand.shaderProgram.destroy();
        }
        pickCommand.shaderProgram = ShaderProgram.fromCache({
            context : context,
            vertexShaderSource : pickVS,
            fragmentShaderSource : pickFS,
            attributeLocations : attributeLocations
        });

        try {
            // Check if the shader compiles correctly. If not there is likely a syntax error with the style.
            drawCommand.shaderProgram._bind();
        } catch (error) {
            // Rephrase the error.
            throw new RuntimeError('Error generating style shader: this may be caused by a type mismatch, index out-of-bounds, or other syntax error.');
>>>>>>> 6435446c
        }
        return geometricError;
    }

    function createFeatures(content) {
        var featuresLength = content.featuresLength;
        if (!defined(content._features) && (featuresLength > 0)) {
            var features = new Array(featuresLength);
            for (var i = 0; i < featuresLength; ++i) {
                features[i] = new Cesium3DTileFeature(content, i);
            }
            content._features = features;
        }
    }

    PointCloud3DTileContent.prototype.hasProperty = function(batchId, name) {
        if (defined(this._batchTable)) {
            return this._batchTable.hasProperty(batchId, name);
        }
        return false;
    };

    /**
     * Part of the {@link Cesium3DTileContent} interface.
     *
     * In this context a feature refers to a group of points that share the same BATCH_ID.
     * For example all the points that represent a door in a house point cloud would be a feature.
     *
     * Features are backed by a batch table and can be colored, shown/hidden, picked, etc like features
     * in b3dm and i3dm.
     *
     * When the BATCH_ID semantic is omitted and the point cloud stores per-point properties, they
     * are not accessible by getFeature. They are only used for dynamic styling.
     */
    PointCloud3DTileContent.prototype.getFeature = function(batchId) {
        if (!defined(this._batchTable)) {
            return undefined;
        }
        var featuresLength = this.featuresLength;
        //>>includeStart('debug', pragmas.debug);
        if (!defined(batchId) || (batchId < 0) || (batchId >= featuresLength)) {
            throw new DeveloperError('batchId is required and between zero and featuresLength - 1 (' + (featuresLength - 1) + ').');
        }
        //>>includeEnd('debug');
        createFeatures(this);
        return this._features[batchId];
    };

    PointCloud3DTileContent.prototype.applyDebugSettings = function(enabled, color) {
        this._pointCloud.color = enabled ? color : Color.WHITE;
    };

    PointCloud3DTileContent.prototype.applyStyle = function(style) {
        if (defined(this._batchTable)) {
            this._batchTable.applyStyle(style);
        } else {
            this._styleDirty = true;
        }
    };

    PointCloud3DTileContent.prototype.update = function(tileset, frameState) {
        var pointCloud = this._pointCloud;
        var pointCloudShading = tileset.pointCloudShading;
        var tile = this._tile;
        var batchTable = this._batchTable;
        var mode = frameState.mode;
        var clippingPlanes = tileset.clippingPlanes;

        if (!defined(this._pickId) && !defined(batchTable)) {
            this._pickId = frameState.context.createPickId({
                primitive : tileset,
                content : this
            });
        }

        if (defined(batchTable)) {
            batchTable.update(tileset, frameState);
        }

        var boundingSphere;
        if (defined(tile._contentBoundingVolume)) {
            boundingSphere = mode === SceneMode.SCENE3D ? tile._contentBoundingVolume.boundingSphere : tile._contentBoundingVolume2D.boundingSphere;
        } else {
            boundingSphere = mode === SceneMode.SCENE3D ? tile._boundingVolume.boundingSphere : tile._boundingVolume2D.boundingSphere;
        }

        var styleDirty = this._styleDirty;
        this._styleDirty = false;

        pointCloud.style = defined(batchTable) ? undefined : tileset.style;
        pointCloud.styleDirty = styleDirty;
        pointCloud.modelMatrix = tile.computedTransform;
        pointCloud.time = tileset.timeSinceLoad;
        pointCloud.shadows = tileset.shadows;
        pointCloud.boundingSphere = boundingSphere;
        pointCloud.clippingPlanes = clippingPlanes;
        pointCloud.isClipped = defined(clippingPlanes) && clippingPlanes.enabled && tile._isClipped;
        pointCloud.clippingPlanesDirty = tile.clippingPlanesDirty;
        pointCloud.attenuation = defined(pointCloudShading) ? pointCloudShading.attenuation : false;
        pointCloud.geometricError = getGeometricError(this);
        pointCloud.geometricErrorScale = defined(pointCloudShading) ? pointCloudShading.geometricErrorScale : 1.0;
        pointCloud.maximumAttenuation = (defined(pointCloudShading) && defined(pointCloudShading.maximumAttenuation)) ? pointCloudShading.maximumAttenuation : tileset.maximumScreenSpaceError;

        pointCloud.update(frameState);
    };

    PointCloud3DTileContent.prototype.isDestroyed = function() {
        return false;
    };

    PointCloud3DTileContent.prototype.destroy = function() {
        this._pickId = this._pickId && this._pickId.destroy();
        this._pointCloud = this._pointCloud && this._pointCloud.destroy();
        this._batchTable = this._batchTable && this._batchTable.destroy();
        return destroyObject(this);
    };

    return PointCloud3DTileContent;
});<|MERGE_RESOLUTION|>--- conflicted
+++ resolved
@@ -162,136 +162,10 @@
         };
     }
 
-<<<<<<< HEAD
     function getFragmentShaderLoaded(content) {
         return function(fs) {
             if (defined(content._batchTable)) {
                 return content._batchTable.getFragmentShaderCallback(false, undefined)(fs);
-=======
-    var scratchPointSizeAndTilesetTimeAndGeometricErrorAndDepthMultiplier = new Cartesian4();
-
-    var positionLocation = 0;
-    var colorLocation = 1;
-    var normalLocation = 2;
-    var batchIdLocation = 3;
-    var numberOfAttributes = 4;
-
-    function createResources(content, frameState) {
-        var context = frameState.context;
-        var parsedContent = content._parsedContent;
-        var pointsLength = content._pointsLength;
-        var positions = parsedContent.positions;
-        var colors = parsedContent.colors;
-        var normals = parsedContent.normals;
-        var batchIds = parsedContent.batchIds;
-        var styleableProperties = parsedContent.styleableProperties;
-        var hasStyleableProperties = defined(styleableProperties);
-        var isQuantized = content._isQuantized;
-        var isOctEncoded16P = content._isOctEncoded16P;
-        var isRGB565 = content._isRGB565;
-        var isTranslucent = content._isTranslucent;
-        var hasColors = content._hasColors;
-        var hasNormals = content._hasNormals;
-        var hasBatchIds = content._hasBatchIds;
-
-        var batchTable = content._batchTable;
-        var hasBatchTable = defined(batchTable);
-
-        var styleableVertexAttributes = [];
-        var styleableShaderAttributes = {};
-        content._styleableShaderAttributes = styleableShaderAttributes;
-
-        if (hasStyleableProperties) {
-            var attributeLocation = numberOfAttributes;
-
-            for (var name in styleableProperties) {
-                if (styleableProperties.hasOwnProperty(name)) {
-                    var property = styleableProperties[name];
-                    var typedArray = property.typedArray;
-                    var componentCount = property.componentCount;
-                    var componentDatatype = ComponentDatatype.fromTypedArray(typedArray);
-
-                    var vertexBuffer = Buffer.createVertexBuffer({
-                        context : context,
-                        typedArray : property.typedArray,
-                        usage : BufferUsage.STATIC_DRAW
-                    });
-
-                    content._geometryByteLength += vertexBuffer.sizeInBytes;
-
-                    var vertexAttribute = {
-                        index : attributeLocation,
-                        vertexBuffer : vertexBuffer,
-                        componentsPerAttribute : componentCount,
-                        componentDatatype : componentDatatype,
-                        normalize : false,
-                        offsetInBytes : 0,
-                        strideInBytes : 0
-                    };
-
-                    styleableVertexAttributes.push(vertexAttribute);
-                    styleableShaderAttributes[name] = {
-                        location : attributeLocation,
-                        componentCount : componentCount
-                    };
-                    ++attributeLocation;
-                }
-            }
-        }
-
-        var uniformMap = {
-            u_pointSizeAndTilesetTimeAndGeometricErrorAndDepthMultiplier : function() {
-                var scratch = scratchPointSizeAndTilesetTimeAndGeometricErrorAndDepthMultiplier;
-                scratch.x = content._attenuation ? content._maximumAttenuation : content._pointSize;
-                scratch.y = content._tileset.timeSinceLoad;
-
-                if (content._attenuation) {
-                    var geometricError = content._tile._descendantGeometricError; // additive
-                    if (!defined(geometricError)) {
-                        geometricError = content.tile.geometricError;
-                        if (geometricError === 0) {
-                            geometricError = defined(content._baseResolution) ? content._baseResolution : content._baseResolutionApproximation;
-                        }
-                    }
-
-                    var frustum = frameState.camera.frustum;
-                    var depthMultiplier;
-                    // Attenuation is maximumAttenuation in 2D/ortho
-                    if (frameState.mode === SceneMode.SCENE2D || frustum instanceof OrthographicFrustum) {
-                        depthMultiplier = Number.POSITIVE_INFINITY;
-                    } else {
-                        depthMultiplier = context.drawingBufferHeight / frameState.camera.frustum.sseDenominator;
-                    }
-
-                    scratch.z = geometricError * content._geometricErrorScale;
-                    scratch.w = depthMultiplier;
-                }
-
-                return scratch;
-            },
-            u_highlightColor : function() {
-                return content._highlightColor;
-            },
-            u_constantColor : function() {
-                return content._constantColor;
-            },
-            u_clippingPlanesLength : function() {
-                return content._packedClippingPlanes.length;
-            },
-            u_clippingPlanes : function() {
-                return content._packedClippingPlanes;
-            },
-            u_clippingPlanesEdgeStyle : function() {
-                var clippingPlanes = content._tileset.clippingPlanes;
-
-                if (!defined(clippingPlanes)) {
-                    return Color.WHITE.withAlpha(0.0);
-                }
-
-                var style = Color.clone(clippingPlanes.edgeColor);
-                style.alpha = clippingPlanes.edgeWidth;
-                return style;
->>>>>>> 6435446c
             }
             return 'uniform vec4 czm_pickColor;\n' + fs;
         };
@@ -326,158 +200,14 @@
         var pointCloudShading = content._tileset.pointCloudShading;
         var sphereVolume = content._tile.contentBoundingVolume.boundingSphere.volume();
         var baseResolutionApproximation = CesiumMath.cbrt(sphereVolume / content.pointsLength);
-
-        var geometricError = content._tile.geometricError;
-        if (geometricError === 0) {
-            if (defined(pointCloudShading) && defined(pointCloudShading.baseResolution)) {
-                geometricError = pointCloudShading.baseResolution;
-            } else {
-                geometricError = baseResolutionApproximation;
-            }
-<<<<<<< HEAD
-=======
-        } else {
-            vs += '    vec4 color = u_constantColor; \n';
-        }
-
-        if (isQuantized) {
-            vs += '    vec3 position = a_position * u_quantizedVolumeScale; \n';
-        } else {
-            vs += '    vec3 position = a_position; \n';
-        }
-        vs += '    vec3 position_absolute = vec3(czm_model * vec4(position, 1.0)); \n';
-
-        if (hasNormals) {
-            if (isOctEncoded16P) {
-                vs += '    vec3 normal = czm_octDecode(a_normal); \n';
-            } else {
-                vs += '    vec3 normal = a_normal; \n';
-            }
-        } else {
-            vs += '    vec3 normal = vec3(1.0); \n';
-        }
-
-        if (hasColorStyle) {
-            vs += '    color = getColorFromStyle(position, position_absolute, color, normal); \n';
-        }
-
-        if (hasShowStyle) {
-            vs += '    float show = float(getShowFromStyle(position, position_absolute, color, normal)); \n';
-        }
-
-        if (hasPointSizeStyle) {
-            vs += '    gl_PointSize = getPointSizeFromStyle(position, position_absolute, color, normal); \n';
-        } else if (attenuation) {
-            vs += '    vec4 positionEC = czm_modelView * vec4(position, 1.0); \n' +
-                  '    float depth = -positionEC.z; \n' +
-                  // compute SSE for this point
-                  '    gl_PointSize = min((u_geometricError / depth) * u_depthMultiplier, u_pointSize); \n';
-        } else {
-            vs += '    gl_PointSize = u_pointSize; \n';
-        }
-
-        vs += '    color = color * u_highlightColor; \n';
-
-        if (hasNormals) {
-            vs += '    normal = czm_normal * normal; \n' +
-                  '    float diffuseStrength = czm_getLambertDiffuse(czm_sunDirectionEC, normal); \n' +
-                  '    diffuseStrength = max(diffuseStrength, 0.4); \n' + // Apply some ambient lighting
-                  '    color.xyz *= diffuseStrength; \n';
-        }
-
-        vs += '    v_color = color; \n' +
-              '    gl_Position = czm_modelViewProjection * vec4(position, 1.0); \n';
-
-        if (hasNormals && backFaceCulling) {
-            vs += '    float visible = step(-normal.z, 0.0); \n' +
-                  '    gl_Position *= visible; \n' +
-                  '    gl_PointSize *= visible; \n';
-        }
-
-        if (hasShowStyle) {
-            vs += '    gl_Position *= show; \n' +
-                  '    gl_PointSize *= show; \n';
-        }
-
-        vs += '} \n';
-
-        var fs = 'varying vec4 v_color; \n';
-
-
-        if (hasClippedContent) {
-            fs += 'uniform int u_clippingPlanesLength; \n' +
-                  'uniform vec4 u_clippingPlanes[czm_maxClippingPlanes]; \n' +
-                  'uniform vec4 u_clippingPlanesEdgeStyle; \n';
-        }
-
-        fs +=  'void main() \n' +
-               '{ \n' +
-               '    gl_FragColor = v_color; \n';
-
-        if (hasClippedContent) {
-            var clippingFunction = clippingPlanes.unionClippingRegions ? 'czm_discardIfClippedWithUnion' : 'czm_discardIfClippedWithIntersect';
-            fs += '    float clipDistance = ' + clippingFunction + '(u_clippingPlanes, u_clippingPlanesLength); \n' +
-                  '    vec4 clippingPlanesEdgeColor = vec4(1.0); \n' +
-                  '    clippingPlanesEdgeColor.rgb = u_clippingPlanesEdgeStyle.rgb; \n' +
-                  '    float clippingPlanesEdgeWidth = u_clippingPlanesEdgeStyle.a; \n' +
-                  '    if (clipDistance > 0.0 && clipDistance < clippingPlanesEdgeWidth) \n' +
-                  '    { \n' +
-                  '        gl_FragColor = clippingPlanesEdgeColor; \n' +
-                  '    } \n';
-        }
-
-        fs += '} \n';
-
-        var drawVS = vs;
-        var drawFS = fs;
-
-        if (hasBatchTable) {
-            // Batched points always use the HIGHLIGHT color blend mode
-            drawVS = batchTable.getVertexShaderCallback(false, 'a_batchId', undefined)(drawVS);
-            drawFS = batchTable.getFragmentShaderCallback(false, undefined)(drawFS);
-        }
-
-        var pickVS = vs;
-        var pickFS = fs;
-
-        if (hasBatchTable) {
-            pickVS = batchTable.getPickVertexShaderCallback('a_batchId')(pickVS);
-            pickFS = batchTable.getPickFragmentShaderCallback()(pickFS);
-        } else {
-            pickFS = ShaderSource.createPickFragmentShaderSource(pickFS, 'uniform');
-        }
-
-        var drawCommand = content._drawCommand;
-        if (defined(drawCommand.shaderProgram)) {
-            // Destroy the old shader
-            drawCommand.shaderProgram.destroy();
-        }
-        drawCommand.shaderProgram = ShaderProgram.fromCache({
-            context : context,
-            vertexShaderSource : drawVS,
-            fragmentShaderSource : drawFS,
-            attributeLocations : attributeLocations
-        });
-
-        var pickCommand = content._pickCommand;
-        if (defined(pickCommand.shaderProgram)) {
-            // Destroy the old shader
-            pickCommand.shaderProgram.destroy();
-        }
-        pickCommand.shaderProgram = ShaderProgram.fromCache({
-            context : context,
-            vertexShaderSource : pickVS,
-            fragmentShaderSource : pickFS,
-            attributeLocations : attributeLocations
-        });
-
-        try {
-            // Check if the shader compiles correctly. If not there is likely a syntax error with the style.
-            drawCommand.shaderProgram._bind();
-        } catch (error) {
-            // Rephrase the error.
-            throw new RuntimeError('Error generating style shader: this may be caused by a type mismatch, index out-of-bounds, or other syntax error.');
->>>>>>> 6435446c
+        var baseResolution = pointCloudShading.baseResolution;
+
+        var geometricError = content._tile._descendantGeometricError; // additive
+        if (!defined(geometricError)) {
+            geometricError = content.tile.geometricError;
+            if (geometricError === 0) {
+                geometricError = defined(baseResolution) ? baseResolution : baseResolutionApproximation;
+            }
         }
         return geometricError;
     }
