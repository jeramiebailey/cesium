--- conflicted
+++ resolved
@@ -744,6 +744,7 @@
 var cartographicScratch = new Cartographic();
 var centerCartographicScratch = new Cartographic();
 var cartesianScratch = new Cartesian3();
+var projectedCartesianScratch = new Cartesian3();
 var normalScratch = new Cartesian3();
 var octEncodedNormalScratch = new Cartesian2();
 var uvScratch2 = new Cartesian2();
@@ -806,6 +807,9 @@
 var neVertexScratch = new HeightAndNormal();
 var heightmapBuffer =
   typeof Uint8Array !== "undefined" ? new Uint8Array(9 * 9) : undefined;
+var relativeToCenter2dScratch = new Cartesian3();
+var obbCenterCartographicScratch = new Cartographic();
+var obbCenter2dScratch = new Cartographic();
 
 function createFillMesh(tileProvider, frameState, tile, vertexArraysToDestroy) {
   GlobeSurfaceTile.initialize(
@@ -958,6 +962,8 @@
   // standard geometric error setup, the value here will have us use a heightmap
   // at levels 1, 2, and 3.
   maxTileWidth *= 1.5;
+
+  var mapProjection = frameState.mapProjection;
 
   if (
     rectangle.width > maxTileWidth &&
@@ -978,22 +984,34 @@
       tile.x,
       tile.y,
       tile.level,
-      1.0
+      1.0,
+      mapProjection
     );
   } else {
+    var hasCustomProjection = !mapProjection.isNormalCylindrical;
+
+    var centerCartographic = centerCartographicScratch;
+    centerCartographic.longitude = (rectangle.east + rectangle.west) * 0.5;
+    centerCartographic.latitude = (rectangle.north + rectangle.south) * 0.5;
+    centerCartographic.height = middleHeight;
+
+    var center2D;
+    if (hasCustomProjection) {
+      center2D = mapProjection.project(
+        centerCartographic,
+        relativeToCenter2dScratch
+      );
+    }
+
     var encoding = new TerrainEncoding(
       undefined,
       undefined,
       undefined,
       undefined,
       true,
-      true
-    );
-
-    var centerCartographic = centerCartographicScratch;
-    centerCartographic.longitude = (rectangle.east + rectangle.west) * 0.5;
-    centerCartographic.latitude = (rectangle.north + rectangle.south) * 0.5;
-    centerCartographic.height = middleHeight;
+      true,
+      center2D
+    );
     encoding.center = ellipsoid.cartographicToCartesian(
       centerCartographic,
       encoding.center
@@ -1011,24 +1029,9 @@
       maxVertexCount += meshes[i].eastIndicesNorthToSouth.length;
     }
 
-<<<<<<< HEAD
-    var cartographicScratch = new Cartographic();
-    var centerCartographicScratch = new Cartographic();
-    var cartesianScratch = new Cartesian3();
-    var projectedCartesianScratch = new Cartesian3();
-    var normalScratch = new Cartesian3();
-    var octEncodedNormalScratch = new Cartesian2();
-    var uvScratch2 = new Cartesian2();
-    var uvScratch = new Cartesian2();
-
-    function HeightAndNormal() {
-        this.height = 0.0;
-        this.encodedNormal = new Cartesian2();
-=======
     meshes = fill.southMeshes;
     for (i = 0, len = meshes.length; i < len; ++i) {
       maxVertexCount += meshes[i].northIndicesWestToEast.length;
->>>>>>> 2fd0e8f7
     }
 
     meshes = fill.eastMeshes;
@@ -1036,302 +1039,6 @@
       maxVertexCount += meshes[i].westIndicesSouthToNorth.length;
     }
 
-<<<<<<< HEAD
-    var heightRangeScratch = {
-        minimumHeight: 0.0,
-        maximumHeight: 0.0
-    };
-
-    var swVertexScratch = new HeightAndNormal();
-    var seVertexScratch = new HeightAndNormal();
-    var nwVertexScratch = new HeightAndNormal();
-    var neVertexScratch = new HeightAndNormal();
-    var heightmapBuffer = typeof Uint8Array !== 'undefined' ? new Uint8Array(9 * 9) : undefined;
-    var relativeToCenter2dScratch = new Cartesian3();
-    var obbCenterCartographicScratch = new Cartographic();
-    var obbCenter2dScratch = new Cartographic();
-
-    function createFillMesh(tileProvider, frameState, tile, vertexArraysToDestroy) {
-        GlobeSurfaceTile.initialize(tile, tileProvider.terrainProvider, tileProvider._imageryLayers);
-
-        var surfaceTile = tile.data;
-        var fill = surfaceTile.fill;
-        var rectangle = tile.rectangle;
-
-        var ellipsoid = tile.tilingScheme.ellipsoid;
-
-        var nwCorner = getCorner(fill, ellipsoid, 0.0, 1.0, fill.northwestTile, fill.northwestMesh, fill.northTiles, fill.northMeshes, fill.westTiles, fill.westMeshes, nwVertexScratch);
-        var swCorner = getCorner(fill, ellipsoid, 0.0, 0.0, fill.southwestTile, fill.southwestMesh, fill.westTiles, fill.westMeshes, fill.southTiles, fill.southMeshes, swVertexScratch);
-        var seCorner = getCorner(fill, ellipsoid, 1.0, 0.0, fill.southeastTile, fill.southeastMesh, fill.southTiles, fill.southMeshes, fill.eastTiles, fill.eastMeshes, seVertexScratch);
-        var neCorner = getCorner(fill, ellipsoid, 1.0, 1.0, fill.northeastTile, fill.northeastMesh, fill.eastTiles, fill.eastMeshes, fill.northTiles, fill.northMeshes, neVertexScratch);
-
-        nwCorner = fillMissingCorner(fill, ellipsoid, 0.0, 1.0, nwCorner, swCorner, neCorner, seCorner, nwVertexScratch);
-        swCorner = fillMissingCorner(fill, ellipsoid, 0.0, 0.0, swCorner, nwCorner, seCorner, neCorner, swVertexScratch);
-        seCorner = fillMissingCorner(fill, ellipsoid, 1.0, 1.0, seCorner, swCorner, neCorner, nwCorner, seVertexScratch);
-        neCorner = fillMissingCorner(fill, ellipsoid, 1.0, 1.0, neCorner, seCorner, nwCorner, swCorner, neVertexScratch);
-
-        var southwestHeight = swCorner.height;
-        var southeastHeight = seCorner.height;
-        var northwestHeight = nwCorner.height;
-        var northeastHeight = neCorner.height;
-
-        var minimumHeight = Math.min(southwestHeight, southeastHeight, northwestHeight, northeastHeight);
-        var maximumHeight = Math.max(southwestHeight, southeastHeight, northwestHeight, northeastHeight);
-
-        var middleHeight = (minimumHeight + maximumHeight) * 0.5;
-
-        var i;
-        var len;
-
-        // For low-detail tiles, our usual fill tile approach will create tiles that
-        // look really blocky because they don't have enough vertices to account for the
-        // Earth's curvature. But the height range will also typically be well within
-        // the allowed geometric error for those levels. So fill such tiles with a
-        // constant-height heightmap.
-        var geometricError = tileProvider.getLevelMaximumGeometricError(tile.level);
-        var minCutThroughRadius = ellipsoid.maximumRadius - geometricError;
-        var maxTileWidth = Math.acos(minCutThroughRadius / ellipsoid.maximumRadius) * 4.0;
-
-        // When the tile width is greater than maxTileWidth as computed above, the error
-        // of a normal fill tile from globe curvature alone will exceed the allowed geometric
-        // error. Terrain won't change that much. However, we can allow more error than that.
-        // A little blockiness during load is acceptable. For the WGS84 ellipsoid and
-        // standard geometric error setup, the value here will have us use a heightmap
-        // at levels 1, 2, and 3.
-        maxTileWidth *= 1.5;
-
-        var mapProjection = frameState.mapProjection;
-
-        if (rectangle.width > maxTileWidth && (maximumHeight - minimumHeight) <= geometricError) {
-            var terrainData = new HeightmapTerrainData({
-                width: 9,
-                height: 9,
-                buffer: heightmapBuffer,
-                structure: {
-                    // Use the maximum as the constant height so that this tile's skirt
-                    // covers any cracks with adjacent tiles.
-                    heightOffset: maximumHeight
-                }
-            });
-            fill.mesh = terrainData._createMeshSync(tile.tilingScheme, tile.x, tile.y, tile.level, 1.0, mapProjection);
-        } else {
-            var hasCustomProjection = !mapProjection.isNormalCylindrical;
-
-            var centerCartographic = centerCartographicScratch;
-            centerCartographic.longitude = (rectangle.east + rectangle.west) * 0.5;
-            centerCartographic.latitude = (rectangle.north + rectangle.south) * 0.5;
-            centerCartographic.height = middleHeight;
-
-            var center2D;
-            if (hasCustomProjection) {
-                center2D = mapProjection.project(centerCartographic, relativeToCenter2dScratch);
-            }
-
-            var encoding = new TerrainEncoding(undefined, undefined, undefined, undefined, true, true, center2D);
-            encoding.center = ellipsoid.cartographicToCartesian(centerCartographic, encoding.center);
-
-            // At _most_, we have vertices for the 4 corners, plus 1 center, plus every adjacent edge vertex.
-            // In reality there will be less most of the time, but close enough; better
-            // to overestimate than to re-allocate/copy/traverse the vertices twice.
-            // Also, we'll often be able to squeeze the index data into the extra space in the buffer.
-            var maxVertexCount = 5;
-            var meshes;
-
-            meshes = fill.westMeshes;
-            for (i = 0, len = meshes.length; i < len; ++i) {
-                maxVertexCount += meshes[i].eastIndicesNorthToSouth.length;
-            }
-
-            meshes = fill.southMeshes;
-            for (i = 0, len = meshes.length; i < len; ++i) {
-                maxVertexCount += meshes[i].northIndicesWestToEast.length;
-            }
-
-            meshes = fill.eastMeshes;
-            for (i = 0, len = meshes.length; i < len; ++i) {
-                maxVertexCount += meshes[i].westIndicesSouthToNorth.length;
-            }
-
-            meshes = fill.northMeshes;
-            for (i = 0, len = meshes.length; i < len; ++i) {
-                maxVertexCount += meshes[i].southIndicesEastToWest.length;
-            }
-
-            var heightRange = heightRangeScratch;
-            heightRange.minimumHeight = minimumHeight;
-            heightRange.maximumHeight = maximumHeight;
-
-            var stride = encoding.getStride();
-            var typedArray = new Float32Array(maxVertexCount * stride);
-
-            var nextIndex = 0;
-            var northwestIndex = nextIndex;
-            nextIndex = addVertexWithComputedPosition(ellipsoid, rectangle, encoding, typedArray, nextIndex, 0.0, 1.0, nwCorner.height, nwCorner.encodedNormal, 1.0, heightRange, mapProjection);
-            nextIndex = addEdge(fill, ellipsoid, encoding, typedArray, nextIndex, fill.westTiles, fill.westMeshes, TileEdge.EAST, heightRange);
-            var southwestIndex = nextIndex;
-            nextIndex = addVertexWithComputedPosition(ellipsoid, rectangle, encoding, typedArray, nextIndex, 0.0, 0.0, swCorner.height, swCorner.encodedNormal, 0.0, heightRange, mapProjection);
-            nextIndex = addEdge(fill, ellipsoid, encoding, typedArray, nextIndex, fill.southTiles, fill.southMeshes, TileEdge.NORTH, heightRange);
-            var southeastIndex = nextIndex;
-            nextIndex = addVertexWithComputedPosition(ellipsoid, rectangle, encoding, typedArray, nextIndex, 1.0, 0.0, seCorner.height, seCorner.encodedNormal, 0.0, heightRange, mapProjection);
-            nextIndex = addEdge(fill, ellipsoid, encoding, typedArray, nextIndex, fill.eastTiles, fill.eastMeshes, TileEdge.WEST, heightRange);
-            var northeastIndex = nextIndex;
-            nextIndex = addVertexWithComputedPosition(ellipsoid, rectangle, encoding, typedArray, nextIndex, 1.0, 1.0, neCorner.height, neCorner.encodedNormal, 1.0, heightRange, mapProjection);
-            nextIndex = addEdge(fill, ellipsoid, encoding, typedArray, nextIndex, fill.northTiles, fill.northMeshes, TileEdge.SOUTH, heightRange);
-
-            minimumHeight = heightRange.minimumHeight;
-            maximumHeight = heightRange.maximumHeight;
-
-            var obb = OrientedBoundingBox.fromRectangle(rectangle, minimumHeight, maximumHeight, tile.tilingScheme.ellipsoid);
-
-            // Add a single vertex at the center of the tile.
-            var southMercatorY = WebMercatorProjection.geodeticLatitudeToMercatorAngle(rectangle.south);
-            var oneOverMercatorHeight = 1.0 / (WebMercatorProjection.geodeticLatitudeToMercatorAngle(rectangle.north) - southMercatorY);
-            var centerWebMercatorT = (WebMercatorProjection.geodeticLatitudeToMercatorAngle(centerCartographic.latitude) - southMercatorY) * oneOverMercatorHeight;
-
-            ellipsoid.geodeticSurfaceNormalCartographic(cartographicScratch, normalScratch);
-            var centerEncodedNormal = AttributeCompression.octEncode(normalScratch, octEncodedNormalScratch);
-
-            var centerIndex = nextIndex;
-            var obbCenter = obb.center;
-            if (hasCustomProjection) {
-                var obbCenterCartographic = ellipsoid.cartesianToCartographic(obbCenter, obbCenterCartographicScratch);
-                var obbCenter2D = mapProjection.project(obbCenterCartographic, obbCenter2dScratch);
-                encoding.encode(typedArray, nextIndex * stride, obbCenter, Cartesian2.fromElements(0.5, 0.5, uvScratch), middleHeight, centerEncodedNormal, centerWebMercatorT, obbCenter2D);
-            } else {
-                encoding.encode(typedArray, nextIndex * stride, obbCenter, Cartesian2.fromElements(0.5, 0.5, uvScratch), middleHeight, centerEncodedNormal, centerWebMercatorT);
-            }
-            ++nextIndex;
-
-            var vertexCount = nextIndex;
-
-            var bytesPerIndex = vertexCount < 256 ? 1 : 2;
-            var indexCount = (vertexCount - 1) * 3; // one triangle per edge vertex
-            var indexDataBytes = indexCount * bytesPerIndex;
-            var availableBytesInBuffer = (typedArray.length - vertexCount * stride) * Float32Array.BYTES_PER_ELEMENT;
-
-            var indices;
-            if (availableBytesInBuffer >= indexDataBytes) {
-                // Store the index data in the same buffer as the vertex data.
-                var startIndex = vertexCount * stride * Float32Array.BYTES_PER_ELEMENT;
-                indices = vertexCount < 256
-                    ? new Uint8Array(typedArray.buffer, startIndex, indexCount)
-                    : new Uint16Array(typedArray.buffer, startIndex, indexCount);
-            } else {
-                // Allocate a new buffer for the index data.
-                indices = vertexCount < 256 ? new Uint8Array(indexCount) : new Uint16Array(indexCount);
-            }
-
-            typedArray = new Float32Array(typedArray.buffer, 0, vertexCount * stride);
-
-            var indexOut = 0;
-            for (i = 0; i < vertexCount - 2; ++i) {
-                indices[indexOut++] = centerIndex;
-                indices[indexOut++] = i;
-                indices[indexOut++] = i + 1;
-            }
-
-            indices[indexOut++] = centerIndex;
-            indices[indexOut++] = i;
-            indices[indexOut++] = 0;
-
-            var westIndicesSouthToNorth = [];
-            for (i = southwestIndex; i >= northwestIndex; --i) {
-                westIndicesSouthToNorth.push(i);
-            }
-
-            var southIndicesEastToWest = [];
-            for (i = southeastIndex; i >= southwestIndex; --i) {
-                southIndicesEastToWest.push(i);
-            }
-
-            var eastIndicesNorthToSouth = [];
-            for (i = northeastIndex; i >= southeastIndex; --i) {
-                eastIndicesNorthToSouth.push(i);
-            }
-
-            var northIndicesWestToEast = [];
-            northIndicesWestToEast.push(0);
-            for (i = centerIndex - 1; i >= northeastIndex; --i) {
-                northIndicesWestToEast.push(i);
-            }
-
-            fill.mesh = new TerrainMesh(
-                encoding.center,
-                typedArray,
-                indices,
-                indexCount,
-                vertexCount,
-                minimumHeight,
-                maximumHeight,
-                BoundingSphere.fromOrientedBoundingBox(obb),
-                computeOccludeePoint(tileProvider, obb.center, rectangle, minimumHeight, maximumHeight),
-                encoding.getStride(),
-                obb,
-                encoding,
-                frameState.terrainExaggeration,
-                westIndicesSouthToNorth,
-                southIndicesEastToWest,
-                eastIndicesNorthToSouth,
-                northIndicesWestToEast
-            );
-        }
-
-        var context = frameState.context;
-
-        if (defined(fill.vertexArray)) {
-            if (defined(vertexArraysToDestroy)) {
-                vertexArraysToDestroy.push(fill.vertexArray);
-            } else {
-                GlobeSurfaceTile._freeVertexArray(fill.vertexArray);
-            }
-        }
-
-        fill.vertexArray = GlobeSurfaceTile._createVertexArrayForMesh(context, fill.mesh);
-        surfaceTile.processImagery(tile, tileProvider.terrainProvider, frameState, true);
-
-        var oldTexture = fill.waterMaskTexture;
-        fill.waterMaskTexture = undefined;
-
-        if (tileProvider.terrainProvider.hasWaterMask) {
-            var waterSourceTile = surfaceTile._findAncestorTileWithTerrainData(tile);
-            if (defined(waterSourceTile) && defined(waterSourceTile.data.waterMaskTexture)) {
-                fill.waterMaskTexture = waterSourceTile.data.waterMaskTexture;
-                ++fill.waterMaskTexture.referenceCount;
-                surfaceTile._computeWaterMaskTranslationAndScale(tile, waterSourceTile, fill.waterMaskTranslationAndScale);
-            }
-        }
-
-        if (defined(oldTexture)) {
-            --oldTexture.referenceCount;
-            if (oldTexture.referenceCount === 0) {
-                oldTexture.destroy();
-            }
-        }
-    }
-
-    function addVertexWithComputedPosition(ellipsoid, rectangle, encoding, buffer, index, u, v, height, encodedNormal, webMercatorT, heightRange, mapProjection) {
-        var cartographic = cartographicScratch;
-        cartographic.longitude = CesiumMath.lerp(rectangle.west, rectangle.east, u);
-        cartographic.latitude = CesiumMath.lerp(rectangle.south, rectangle.north, v);
-        cartographic.height = height;
-        var position = ellipsoid.cartographicToCartesian(cartographic, cartesianScratch);
-
-        var uv = uvScratch2;
-        uv.x = u;
-        uv.y = v;
-
-        if (encoding.hasPositions2D) {
-            var position2D = mapProjection.project(cartographic, projectedCartesianScratch);
-            encoding.encode(buffer, index * encoding.getStride(), position, uv, height, encodedNormal, webMercatorT, position2D);
-        } else {
-            encoding.encode(buffer, index * encoding.getStride(), position, uv, height, encodedNormal, webMercatorT);
-        }
-
-        heightRange.minimumHeight = Math.min(heightRange.minimumHeight, height);
-        heightRange.maximumHeight = Math.max(heightRange.maximumHeight, height);
-
-        return index + 1;
-=======
     meshes = fill.northMeshes;
     for (i = 0, len = meshes.length; i < len; ++i) {
       maxVertexCount += meshes[i].southIndicesEastToWest.length;
@@ -1357,7 +1064,8 @@
       nwCorner.height,
       nwCorner.encodedNormal,
       1.0,
-      heightRange
+      heightRange,
+      mapProjection
     );
     nextIndex = addEdge(
       fill,
@@ -1382,7 +1090,8 @@
       swCorner.height,
       swCorner.encodedNormal,
       0.0,
-      heightRange
+      heightRange,
+      mapProjection
     );
     nextIndex = addEdge(
       fill,
@@ -1407,7 +1116,8 @@
       seCorner.height,
       seCorner.encodedNormal,
       0.0,
-      heightRange
+      heightRange,
+      mapProjection
     );
     nextIndex = addEdge(
       fill,
@@ -1432,7 +1142,8 @@
       neCorner.height,
       neCorner.encodedNormal,
       1.0,
-      heightRange
+      heightRange,
+      mapProjection
     );
     nextIndex = addEdge(
       fill,
@@ -1481,15 +1192,37 @@
     );
 
     var centerIndex = nextIndex;
-    encoding.encode(
-      typedArray,
-      nextIndex * stride,
-      obb.center,
-      Cartesian2.fromElements(0.5, 0.5, uvScratch),
-      middleHeight,
-      centerEncodedNormal,
-      centerWebMercatorT
-    );
+    var obbCenter = obb.center;
+    if (hasCustomProjection) {
+      var obbCenterCartographic = ellipsoid.cartesianToCartographic(
+        obbCenter,
+        obbCenterCartographicScratch
+      );
+      var obbCenter2D = mapProjection.project(
+        obbCenterCartographic,
+        obbCenter2dScratch
+      );
+      encoding.encode(
+        typedArray,
+        nextIndex * stride,
+        obbCenter,
+        Cartesian2.fromElements(0.5, 0.5, uvScratch),
+        middleHeight,
+        centerEncodedNormal,
+        centerWebMercatorT,
+        obbCenter2D
+      );
+    } else {
+      encoding.encode(
+        typedArray,
+        nextIndex * stride,
+        obbCenter,
+        Cartesian2.fromElements(0.5, 0.5, uvScratch),
+        middleHeight,
+        centerEncodedNormal,
+        centerWebMercatorT
+      );
+    }
     ++nextIndex;
 
     var vertexCount = nextIndex;
@@ -1515,7 +1248,6 @@
         vertexCount < 256
           ? new Uint8Array(indexCount)
           : new Uint16Array(indexCount);
->>>>>>> 2fd0e8f7
     }
 
     typedArray = new Float32Array(typedArray.buffer, 0, vertexCount * stride);
@@ -1624,127 +1356,6 @@
     if (oldTexture.referenceCount === 0) {
       oldTexture.destroy();
     }
-<<<<<<< HEAD
-
-    function addEdgeMesh(terrainFillMesh, ellipsoid, encoding, typedArray, nextIndex, edgeTile, edgeMesh, tileEdge, heightRange) {
-        // Handle copying edges across the anti-meridian.
-        var sourceRectangle = edgeTile.rectangle;
-        if (tileEdge === TileEdge.EAST && terrainFillMesh.tile.x === 0) {
-            sourceRectangle = Rectangle.clone(edgeTile.rectangle, sourceRectangleScratch);
-            sourceRectangle.west -= CesiumMath.TWO_PI;
-            sourceRectangle.east -= CesiumMath.TWO_PI;
-        } else if (tileEdge === TileEdge.WEST && edgeTile.x === 0) {
-            sourceRectangle = Rectangle.clone(edgeTile.rectangle, sourceRectangleScratch);
-            sourceRectangle.west += CesiumMath.TWO_PI;
-            sourceRectangle.east += CesiumMath.TWO_PI;
-        }
-
-        var targetRectangle = terrainFillMesh.tile.rectangle;
-
-        var lastU;
-        var lastV;
-
-        if (nextIndex > 0) {
-            encoding.decodeTextureCoordinates(typedArray, nextIndex - 1, uvScratch);
-            lastU = uvScratch.x;
-            lastV = uvScratch.y;
-        }
-
-        var indices;
-        var compareU;
-
-        switch (tileEdge) {
-            case TileEdge.WEST:
-                indices = edgeMesh.westIndicesSouthToNorth;
-                compareU = false;
-                break;
-            case TileEdge.NORTH:
-                indices = edgeMesh.northIndicesWestToEast;
-                compareU = true;
-                break;
-            case TileEdge.EAST:
-                indices = edgeMesh.eastIndicesNorthToSouth;
-                compareU = false;
-                break;
-            case TileEdge.SOUTH:
-                indices = edgeMesh.southIndicesEastToWest;
-                compareU = true;
-                break;
-        }
-
-        var sourceTile = edgeTile;
-        var targetTile = terrainFillMesh.tile;
-        var sourceEncoding = edgeMesh.encoding;
-        var sourceVertices = edgeMesh.vertices;
-        var targetStride = encoding.getStride();
-
-        var southMercatorY;
-        var oneOverMercatorHeight;
-        if (sourceEncoding.hasWebMercatorT) {
-            southMercatorY = WebMercatorProjection.geodeticLatitudeToMercatorAngle(targetRectangle.south);
-            oneOverMercatorHeight = 1.0 / (WebMercatorProjection.geodeticLatitudeToMercatorAngle(targetRectangle.north) - southMercatorY);
-        }
-
-        for (var i = 0; i < indices.length; ++i) {
-            var index = indices[i];
-
-            var uv = sourceEncoding.decodeTextureCoordinates(sourceVertices, index, uvScratch);
-            transformTextureCoordinates(sourceTile, targetTile, uv, uv);
-            var u = uv.x;
-            var v = uv.y;
-            var uOrV = compareU ? u : v;
-
-            if (uOrV < 0.0 || uOrV > 1.0) {
-                // Vertex is outside the target tile - skip it.
-                continue;
-            }
-
-            if (Math.abs(u - lastU) < CesiumMath.EPSILON5 && Math.abs(v - lastV) < CesiumMath.EPSILON5) {
-                // Vertex is very close to the previous one - skip it.
-                continue;
-            }
-
-            var nearlyEdgeU = Math.abs(u) < CesiumMath.EPSILON5 || Math.abs(u - 1.0) < CesiumMath.EPSILON5;
-            var nearlyEdgeV = Math.abs(v) < CesiumMath.EPSILON5 || Math.abs(v - 1.0) < CesiumMath.EPSILON5;
-
-            if (nearlyEdgeU && nearlyEdgeV) {
-                // Corner vertex - skip it.
-                continue;
-            }
-
-            var position = sourceEncoding.decodePosition(sourceVertices, index, cartesianScratch);
-            var height = sourceEncoding.decodeHeight(sourceVertices, index);
-
-            var normal;
-            if (sourceEncoding.hasVertexNormals) {
-                normal = sourceEncoding.getOctEncodedNormal(sourceVertices, index, octEncodedNormalScratch);
-            } else {
-                normal = octEncodedNormalScratch;
-                normal.x = 0.0;
-                normal.y = 0.0;
-            }
-
-            var webMercatorT = v;
-            if (sourceEncoding.hasWebMercatorT) {
-                var latitude = CesiumMath.lerp(targetRectangle.south, targetRectangle.north, v);
-                webMercatorT = (WebMercatorProjection.geodeticLatitudeToMercatorAngle(latitude) - southMercatorY) * oneOverMercatorHeight;
-            }
-
-            if (encoding.hasPositions2D) {
-                var position2D = sourceEncoding.decodePosition2D(sourceVertices, index, projectedCartesianScratch);
-                encoding.encode(typedArray, nextIndex * targetStride, position, uv, height, normal, webMercatorT, position2D);
-            } else {
-                encoding.encode(typedArray, nextIndex * targetStride, position, uv, height, normal, webMercatorT);
-            }
-
-            heightRange.minimumHeight = Math.min(heightRange.minimumHeight, height);
-            heightRange.maximumHeight = Math.max(heightRange.maximumHeight, height);
-
-            ++nextIndex;
-        }
-
-        return nextIndex;
-=======
   }
 }
 
@@ -1759,7 +1370,8 @@
   height,
   encodedNormal,
   webMercatorT,
-  heightRange
+  heightRange,
+  mapProjection
 ) {
   var cartographic = cartographicScratch;
   cartographic.longitude = CesiumMath.lerp(rectangle.west, rectangle.east, u);
@@ -1774,15 +1386,32 @@
   uv.x = u;
   uv.y = v;
 
-  encoding.encode(
-    buffer,
-    index * encoding.getStride(),
-    position,
-    uv,
-    height,
-    encodedNormal,
-    webMercatorT
-  );
+  if (encoding.hasPositions2D) {
+    var position2D = mapProjection.project(
+      cartographic,
+      projectedCartesianScratch
+    );
+    encoding.encode(
+      buffer,
+      index * encoding.getStride(),
+      position,
+      uv,
+      height,
+      encodedNormal,
+      webMercatorT,
+      position2D
+    );
+  } else {
+    encoding.encode(
+      buffer,
+      index * encoding.getStride(),
+      position,
+      uv,
+      height,
+      encodedNormal,
+      webMercatorT
+    );
+  }
 
   heightRange.minimumHeight = Math.min(heightRange.minimumHeight, height);
   heightRange.maximumHeight = Math.max(heightRange.maximumHeight, height);
@@ -2290,7 +1919,6 @@
     if (uOrV < 0.0 || uOrV > 1.0) {
       // Vertex is outside the target tile - skip it.
       continue;
->>>>>>> 2fd0e8f7
     }
 
     if (
@@ -2346,15 +1974,33 @@
         oneOverMercatorHeight;
     }
 
-    encoding.encode(
-      typedArray,
-      nextIndex * targetStride,
-      position,
-      uv,
-      height,
-      normal,
-      webMercatorT
-    );
+    if (encoding.hasPositions2D) {
+      var position2D = sourceEncoding.decodePosition2D(
+        sourceVertices,
+        index,
+        projectedCartesianScratch
+      );
+      encoding.encode(
+        typedArray,
+        nextIndex * targetStride,
+        position,
+        uv,
+        height,
+        normal,
+        webMercatorT,
+        position2D
+      );
+    } else {
+      encoding.encode(
+        typedArray,
+        nextIndex * targetStride,
+        position,
+        uv,
+        height,
+        normal,
+        webMercatorT
+      );
+    }
 
     heightRange.minimumHeight = Math.min(heightRange.minimumHeight, height);
     heightRange.maximumHeight = Math.max(heightRange.maximumHeight, height);
@@ -2497,31 +2143,32 @@
       }
 
       // The last vertex is not the one we need, try binary searching for the right one.
-      vertexIndexIndex = binarySearch(edgeVertices, compareU ? u : v, function (
-        vertexIndex,
-        textureCoordinate
-      ) {
-        sourceMesh.encoding.decodeTextureCoordinates(
-          sourceMesh.vertices,
-          vertexIndex,
-          uvScratch
-        );
-        var targetUv = transformTextureCoordinates(
-          sourceTile,
-          terrainFillMesh.tile,
-          uvScratch,
-          uvScratch
-        );
-        if (increasing) {
-          if (compareU) {
-            return targetUv.x - u;
+      vertexIndexIndex = binarySearch(
+        edgeVertices,
+        compareU ? u : v,
+        function (vertexIndex, textureCoordinate) {
+          sourceMesh.encoding.decodeTextureCoordinates(
+            sourceMesh.vertices,
+            vertexIndex,
+            uvScratch
+          );
+          var targetUv = transformTextureCoordinates(
+            sourceTile,
+            terrainFillMesh.tile,
+            uvScratch,
+            uvScratch
+          );
+          if (increasing) {
+            if (compareU) {
+              return targetUv.x - u;
+            }
+            return targetUv.y - v;
+          } else if (compareU) {
+            return u - targetUv.x;
           }
-          return targetUv.y - v;
-        } else if (compareU) {
-          return u - targetUv.x;
+          return v - targetUv.y;
         }
-        return v - targetUv.y;
-      });
+      );
 
       if (vertexIndexIndex < 0) {
         vertexIndexIndex = ~vertexIndexIndex;
