--- conflicted
+++ resolved
@@ -391,12 +391,6 @@
         });
     }
 
-<<<<<<< HEAD
-    var cornerScratch = new Cartographic();
-    var topLeftScratch = new Cartographic();
-    var bottomRightScratch = new Cartographic();
-    var projectedExtentsScratch = new Rectangle();
-=======
     function encodeLowLessThan100k(value, valueName, attributes) {
         // Encode a value like 12,345.678 to 4 uint8 values: 12 34 56 78
         var fract = Math.abs(value);
@@ -466,11 +460,10 @@
         });
     }
 
-    var cartographicScratch = new Cartographic();
-    var cornerScratch = new Cartesian3();
-    var northWestScratch = new Cartesian3();
-    var southEastScratch = new Cartesian3();
->>>>>>> e5cc188f
+    var cornerScratch = new Cartographic();
+    var topLeftScratch = new Cartographic();
+    var bottomRightScratch = new Cartographic();
+    var projectedExtentsScratch = new Rectangle();
     var highLowScratch = {high : 0.0, low : 0.0};
     function add2DTextureCoordinateAttributes(rectangle, projection, attributes, useFloatBatchTable) {
         // Compute corner positions in double precision
@@ -486,35 +479,26 @@
         // Since these positions are all in the 2D plane, there's a lot of zeros
         // and a lot of repetition. So we only need to encode 4 values.
         // Encode:
-<<<<<<< HEAD
         // x: x value for bottomLeftCorner
         // y: y value for bottomLeftCorner
         // z: y value for topLeft
         // w: x value for bottomRight
-        var valuesHigh = [0, 0, 0, 0];
-        var valuesLow = [0, 0, 0, 0];
-        var encoded = EncodedCartesian3.encode(bottomLeftCorner.longitude, highLowScratch);
-=======
-        // x: x value for southWestCorner
-        // y: y value for southWestCorner
-        // z: y value for northWest
-        // w: x value for southEast
 
         var encoded;
         if (!useFloatBatchTable) {
-            encoded = EncodedCartesian3.encode(southWestCorner.x, highLowScratch);
+            encoded = EncodedCartesian3.encode(bottomLeftCorner.longitude, highLowScratch);
             encodeHighLessThan100Million(encoded.high, 'planes2D_HIGH_x', attributes);
             encodeLowLessThan100k(encoded.low, 'planes2D_LOW_x', attributes);
 
-            encoded = EncodedCartesian3.encode(southWestCorner.y, highLowScratch);
+            encoded = EncodedCartesian3.encode(bottomLeftCorner.latitude, highLowScratch);
             encodeHighLessThan100Million(encoded.high, 'planes2D_HIGH_y', attributes);
             encodeLowLessThan100k(encoded.low, 'planes2D_LOW_y', attributes);
 
-            encoded = EncodedCartesian3.encode(northWest.y, highLowScratch);
+            encoded = EncodedCartesian3.encode(topLeft.latitude, highLowScratch);
             encodeHighLessThan100Million(encoded.high, 'planes2D_HIGH_z', attributes);
             encodeLowLessThan100k(encoded.low, 'planes2D_LOW_z', attributes);
 
-            encoded = EncodedCartesian3.encode(southEast.x, highLowScratch);
+            encoded = EncodedCartesian3.encode(bottomRight.longitude, highLowScratch);
             encodeHighLessThan100Million(encoded.high, 'planes2D_HIGH_w', attributes);
             encodeLowLessThan100k(encoded.low, 'planes2D_LOW_w', attributes);
             return;
@@ -522,8 +506,7 @@
 
         var valuesHigh = [0, 0, 0, 0];
         var valuesLow = [0, 0, 0, 0];
-        encoded = EncodedCartesian3.encode(southWestCorner.x, highLowScratch);
->>>>>>> e5cc188f
+        encoded = EncodedCartesian3.encode(bottomLeftCorner.longitude, highLowScratch);
         valuesHigh[0] = encoded.high;
         valuesLow[0] = encoded.low;
 
