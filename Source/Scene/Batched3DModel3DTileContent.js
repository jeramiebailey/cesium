--- conflicted
+++ resolved
@@ -17,15 +17,9 @@
         './Cesium3DTileBatchTable',
         './Cesium3DTileFeature',
         './Cesium3DTileFeatureTable',
-<<<<<<< HEAD
         './ClassificationModel',
-        './ClippingPlaneCollection',
         './Model',
         './ModelUtility'
-=======
-        './getAttributeOrUniformBySemantic',
-        './Model'
->>>>>>> 53ed7f2d
     ], function(
         ClippingPlaneCollection,
         Color,
@@ -45,15 +39,9 @@
         Cesium3DTileBatchTable,
         Cesium3DTileFeature,
         Cesium3DTileFeatureTable,
-<<<<<<< HEAD
         ClassificationModel,
-        ClippingPlaneCollection,
         Model,
         ModelUtility) {
-=======
-        getAttributeOrUniformBySemantic,
-        Model) {
->>>>>>> 53ed7f2d
     'use strict';
 
     // Bail out if the browser doesn't support typed arrays, to prevent the setup function
