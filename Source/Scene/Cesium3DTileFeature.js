/*global define*/
define([
        '../Core/Cartesian3',
        '../Core/Cartographic',
        '../Core/Color',
        '../Core/defaultValue',
        '../Core/defined',
        '../Core/defineProperties',
        '../Core/Ellipsoid',
        './HorizontalOrigin'
    ], function(
        Cartesian3,
        Cartographic,
        Color,
        defaultValue,
        defined,
        defineProperties,
        Ellipsoid,
        HorizontalOrigin) {
    'use strict';

    /**
     * A feature of a {@link Cesium3DTileset}.
     * <p>
     * Provides access to a feature's properties stored in the tile's batch table, as well
     * as the ability to show/hide a feature and change its highlight color via
     * {@link Cesium3DTileFeature#show} and {@link Cesium3DTileFeature#color}, respectively.
     * </p>
     * <p>
     * Modifications to a <code>Cesium3DTileFeature</code> object have the lifetime of the tile's
     * content.  If the tile's content is unloaded, e.g., due to it going out of view and needing
     * to free space in the cache for visible tiles, listen to the {@link Cesium3DTileset#tileUnload} event to save any
     * modifications. Also listen to the {@link Cesium3DTileset#tileVisible} event to reapply any modifications.
     * </p>
     * <p>
     * Do not construct this directly.  Access it through {@link Cesium3DTileContent#getFeature}
     * or picking using {@link Scene#pick} and {@link Scene#pickPosition}.
     * </p>
     *
     * @alias Cesium3DTileFeature
     * @constructor
     *
     * @example
     * // On mouse over, display all the properties for a feature in the console log.
     * handler.setInputAction(function(movement) {
     *     var feature = scene.pick(movement.endPosition);
     *     if (feature instanceof Cesium.Cesium3DTileFeature) {
     *         var propertyNames = feature.getPropertyNames();
     *         var length = propertyNames.length;
     *         for (var i = 0; i < length; ++i) {
     *             var propertyName = propertyNames[i];
     *             console.log(propertyName + ': ' + feature.getProperty(propertyName));
     *         }
     *     }
     * }, Cesium.ScreenSpaceEventType.MOUSE_MOVE);
     */
    function Cesium3DTileFeature(tileset, content, batchId, billboardCollection, labelCollection, polylineCollection) {
        this._content = content;
        this._billboardCollection = billboardCollection;
        this._labelCollection = labelCollection;
        this._polylineCollection = polylineCollection;

        this._batchId = batchId;
        this._color = undefined;  // for calling getColor
<<<<<<< HEAD
        this._billboardImage = undefined;
        this._billboardColor = undefined;
        this._billboardOutlineColor = undefined;
        this._billboardOutlineWidth = undefined;
        this._billboardSize = undefined;
        this._pointSize = undefined;
        this._pointColor = undefined;
        this._pointSize = undefined;
        this._pointOutlineColor = undefined;
        this._pointOutlineWidth = undefined;
        this._heightOffset = undefined;

        /**
         * All objects returned by {@link Scene#pick} have a <code>primitive</code> property.
         *
         * @type {Cesium3DTileset}
         *
         * @private
         */
        this.primitive = tileset;
=======
>>>>>>> 075c8b36
    }

    var scratchCartographic = new Cartographic();

    defineProperties(Cesium3DTileFeature.prototype, {
        /**
         * Gets or sets if the feature will be shown. This is set for all features
         * when a style's show is evaluated.
         *
         * @memberof Cesium3DTileFeature.prototype
         *
         * @type {Boolean}
         *
         * @default true
         */
        show : {
            get : function() {
                if (defined(this._labelCollection)) {
                    var label = this._labelCollection.get(this._batchId);
                    return label.show;
                }
                return this._content.batchTable.getShow(this._batchId);
            },
            set : function(value) {
                if (defined(this._labelCollection)) {
                    var label = this._labelCollection.get(this._batchId);
                    var billboard = this._billboardCollection.get(this._batchId);
                    label.show = true;
                    billboard.show = true;
                } else {
                    this._content.batchTable.setShow(this._batchId, value);
                }
            }
        },

        /**
         * Gets or sets the highlight color multiplied with the feature's color.  When
         * this is white, the feature's color is not changed. This is set for all features
         * when a style's color is evaluated.
         *
         * @memberof Cesium3DTileFeature.prototype
         *
         * @type {Color}
         *
         * @default {@link Color.WHITE}
         */
        color : {
            get : function() {
                if (defined(this._labelCollection)) {
                    var label = this._labelCollection.get(this._batchId);
                    return label.fillColor;
                }

                if (!defined(this._color)) {
                    this._color = new Color();
                }
                return this._content.batchTable.getColor(this._batchId, this._color);
            },
            set : function(value) {
                if (defined(this._labelCollection)) {
                    var label = this._labelCollection.get(this._batchId);
                    label.fillColor = value;
                    if (defined(this._polylineCollection)) {
                        var polyline = this._polylineCollection.get(this._batchId);
                        polyline.show = value.alpha > 0.0;
                    }
                } else {
                    this._content.batchTable.setColor(this._batchId, value);
                }
            }
        },

        pointColor : {
            get : function() {
                return this._pointColor;
            },
            set : function(value) {
                this._pointColor = Color.clone(value, this._pointColor);
            }
        },

        /**
         * Gets and sets the point size of this feature.
         * <p>
         * Only applied when the feature is a point feature and <code>image</code> is <code>undefined</code>.
         * </p>
         *
         * @memberof Cesium3DTileFeature.prototype
         *
         * @type {Number}
         */
        pointSize : {
            get : function() {
                return this._pointSize;
            },
            set : function(value) {
                this._pointSize = value;
            }
        },

        pointOutlineColor : {
            get : function() {
                return this._pointOutlineColor;
            },
            set : function(value) {
                this._pointOutlineColor = Color.clone(value, this._pointColor);
            }
        },

        pointOutlineWidth : {
            get : function() {
                return this._pointOutlineWidth;
            },
            set : function(value) {
                this._pointOutlineWidth = value;
            }
        },

        /**
         * Gets and sets the outline color of this feature.
         * <p>
         * Only applied when the feature is a point feature. The outline will be applied to the point if
         * <code>image</code> is undefined or to the <code>text</code> when it is defined.
         * </p>
         *
         * @memberof Cesium3DTileFeature.prototype
         *
         * @type {Color}
         */
        labelOutlineColor : {
            get : function() {
                if (defined(this._labelCollection)) {
                    var label = this._labelCollection.get(this._batchId);
                    return label.outlineColor;
                }
                return undefined;
            },
            set : function(value) {
                if (defined(this._labelCollection)) {
                    var label = this._labelCollection.get(this._batchId);
                    label.outlineColor = value;
                }
            }
        },

        /**
         * Gets and sets the outline width in pixels of this feature.
         * <p>
         * Only applied when the feature is a point feature. The outline width will be applied to the point if
         * <code>image</code> is undefined or to the <code>text</code> when it is defined.
         * </p>
         *
         * @memberof Cesium3DTileFeature.prototype
         *
         * @type {Color}
         */
        labelOutlineWidth : {
            get : function() {
                if (defined(this._labelCollection)) {
                    var label = this._labelCollection.get(this._batchId);
                    return label.outlineWidth;
                }
                return undefined;
            },
            set : function(value) {
                if (defined(this._labelCollection)) {
                    var label = this._labelCollection.get(this._batchId);
                    label.outlineWidth = value;
                }
            }
        },

        /**
         * Gets and sets the font of this feature.
         * <p>
         * Only applied when the feature is a point feature and <code>text</code> is defined.
         * </p>
         *
         * @memberof Cesium3DTileFeature.prototype
         *
         * @type {String}
         */
        font : {
            get : function() {
                if (defined(this._labelCollection)) {
                    var label = this._labelCollection.get(this._batchId);
                    return label.font;
                }
                return undefined;
            },
            set : function(value) {
                if (defined(this._labelCollection)) {
                    var label = this._labelCollection.get(this._batchId);
                    label.font = value;
                }
            }
        },

        /**
         * Gets and sets the fill and outline style of this feature.
         * <p>
         * Only applied when the feature is a point feature and <code>text</code> is defined.
         * </p>
         *
         * @memberof Cesium3DTileFeature.prototype
         *
         * @type {LabelStyle}
         */
        labelStyle : {
            get : function() {
                if (defined(this._labelCollection)) {
                    var label = this._labelCollection.get(this._batchId);
                    return label.style;
                }
                return undefined;
            },
            set : function(value) {
                if (defined(this._labelCollection)) {
                    var label = this._labelCollection.get(this._batchId);
                    label.style = value;
                }
            }
        },

        /**
         * Gets and sets the text for this feature.
         * <p>
         * Only applied when the feature is a point feature.
         * </p>
         *
         * @memberof Cesium3DTileFeature.prototype
         *
         * @type {String}
         */
        labelText : {
            get : function() {
                if (defined(this._labelCollection)) {
                    var label = this._labelCollection.get(this._batchId);
                    return label.text;
                }
                return undefined;
            },
            set : function(value) {
                if (defined(this._labelCollection)) {
                    if (!defined(value)) {
                        value = '';
                    }
                    var label = this._labelCollection.get(this._batchId);
                    label.text = value;

                    if (defined(value) && value !== '') {
                        var billboard = this._billboardCollection.get(this._batchId);
                        billboard.horizontalOrigin = HorizontalOrigin.RIGHT;
                        label.horizontalOrigin = HorizontalOrigin.LEFT;
                    }
                }
            }
        },

        backgroundColor : {
            get : function() {
                if (defined(this._labelCollection)) {
                    var label = this._labelCollection.get(this._batchId);
                    return label.backgroundColor;
                }
                return undefined;
            },
            set : function(value) {
                if (defined(this._labelCollection)) {
                    var label = this._labelCollection.get(this._batchId);
                    label.backgroundColor = value;
                }
            }
        },

        backgroundPadding : {
            get : function() {
                if (defined(this._labelCollection)) {
                    var label = this._labelCollection.get(this._batchId);
                    return label.backgroundPadding;
                }
                return undefined;
            },
            set : function(value) {
                if (defined(this._labelCollection)) {
                    var label = this._labelCollection.get(this._batchId);
                    label.backgroundPadding = value;
                }
            }
        },

        backgroundEnabled : {
            get : function() {
                if (defined(this._labelCollection)) {
                    var label = this._labelCollection.get(this._batchId);
                    return label.showBackground;
                }
                return undefined;
            },
            set : function(value) {
                if (defined(this._labelCollection)) {
                    var label = this._labelCollection.get(this._batchId);
                    label.showBackground = value;
                }
            }
        },

        scaleByDistance : {
            get : function() {
                if (defined(this._labelCollection)) {
                    var label = this._labelCollection.get(this._batchId);
                    return label.scaleByDistance;
                }
                return undefined;
            },
            set : function(value) {
                if (defined(this._labelCollection)) {
                    var label = this._labelCollection.get(this._batchId);
                    label.scaleByDistance = value;
                }
            }
        },

        translucencyByDistance : {
            get : function() {
                if (defined(this._labelCollection)) {
                    var label = this._labelCollection.get(this._batchId);
                    return label.translucencyByDistance;
                }
                return undefined;
            },
            set : function(value) {
                if (defined(this._labelCollection)) {
                    var label = this._labelCollection.get(this._batchId);
                    label.translucencyByDistance = value;
                }
            }
        },

        distanceDisplayCondition : {
            get : function() {
                if (defined(this._labelCollection)) {
                    var label = this._labelCollection.get(this._batchId);
                    return label.distanceDisplayCondition;
                }
                return undefined;
            },
            set : function(value) {
                if (defined(this._labelCollection)) {
                    var label = this._labelCollection.get(this._batchId);
                    label.distanceDisplayCondition = value;
                    if (defined(this._polylineCollection)) {
                        var polyline = this._polylineCollection.get(this._batchId);
                        polyline.distanceDisplayCondition = value;
                    }
                }
            }
        },

        heightOffset : {
            get : function() {
                return this._heightOffset;
            },
            set : function(value) {
                if (defined(this._billboardCollection)) {
                    var billboard = this._billboardCollection.get(this._batchId);
                    var label = this._labelCollection.get(this._batchId);
                    var line = this._polylineCollection.get(this._batchId);

                    var offset = defaultValue(this._heightOffset, 0.0);

                    // TODO: ellipsoid
                    var ellipsoid = Ellipsoid.WGS84;
                    var cart = ellipsoid.cartesianToCartographic(billboard.position, scratchCartographic);
                    cart.height = cart.height - offset + value;
                    var newPosition = ellipsoid.cartographicToCartesian(cart);

                    billboard.position = newPosition;
                    label.position = billboard.position;
                    line.positions = [line.positions[0], newPosition];
                }
                this._heightOffset = value;
            }
        },

        anchorLineEnabled : {
            get : function() {
                if (defined(this._polylineCollection)) {
                    var polyline = this._polylineCollection.get(this._batchId);
                    return polyline.show;
                }
                return undefined;
            },
            set : function(value) {
                if (defined(this._polylineCollection)) {
                    var polyline = this._polylineCollection.get(this._batchId);
                    polyline.show = value;
                }
            }
        },

        /**
         * Gets and sets the color for the anchor line.
         *
         * @memberof Cesium3DTileFeature.prototype
         *
         * @type {Color}
         *
         * @default {@link Color.WHITE}
         */
        anchorLineColor : {
            get : function() {
                if (defined(this._polylineCollection)) {
                    var polyline = this._polylineCollection.get(this._batchId);
                    return polyline.material.uniforms.color;
                }
                return undefined;
            },
            set : function(value) {
                if (defined(this._polylineCollection)) {
                    var polyline = this._polylineCollection.get(this._batchId);
                    polyline.material.uniforms.color = value;
                }
            }
        },

        /**
         * Gets and sets the image of this feature.
         * <p>
         * Only applied when the feature is a point feature.
         * </p>
         *
         * @memberof Cesium3DTileFeature.prototype
         *
         * @type {String}
         */
        image : {
            get : function() {
                return this._billboardImage;
            },
            set : function(value) {
                this._billboardImage = value;
            }
        },

        /**
         * Gets the content of the tile containing the feature.
         *
         * @memberof Cesium3DTileFeature.prototype
         *
         * @type {Cesium3DTileContent}
         *
         * @readonly
         * @private
         */
        content : {
            get : function() {
                return this._content;
            }
        },

        /**
         * Gets the tileset containing the feature.
         *
         * @memberof Cesium3DTileFeature.prototype
         *
         * @type {Cesium3DTileset}
         *
         * @readonly
         */
        tileset : {
            get : function() {
                return this._content.tileset;
            }
        },

        /**
         * All objects returned by {@link Scene#pick} have a <code>primitive</code> property. This returns
         * the tileset containing the feature.
         *
         * @memberof Cesium3DTileFeature.prototype
         *
         * @type {Cesium3DTileset}
         *
         * @readonly
         */
        primitive : {
            get : function() {
                return this._content.tileset;
            }
        }
    });

    Cesium3DTileFeature.prototype._setBillboardImage = function() {
        var b = this._billboardCollection.get(this._batchId);

        if (defined(this._billboardImage) && this._billboardImage !== b.image) {
            b.image = this._billboardImage;
            return;
        }

        if (defined(this._billboardImage)) {
            return;
        }

        var newColor = this._pointColor;
        var newOutlineColor = this._pointOutlineColor;
        var newOutlineWidth = this._pointOutlineWidth;
        var newPointSize = this._pointSize;

        var currentColor = this._billboardColor;
        var currentOutlineColor = this._billboardOutlineColor;
        var currentOutlineWidth = this._billboardOutlineWidth;
        var currentPointSize = this._billboardSize;

        if (Color.equals(newColor, currentColor) && Color.equals(newOutlineColor, currentOutlineColor) &&
            newOutlineWidth === currentOutlineWidth && newPointSize === currentPointSize) {
            return;
        }

        this._billboardColor = Color.clone(newColor, this._billboardColor);
        this._billboardOutlineColor = Color.clone(newOutlineColor, this._billboardOutlineColor);
        this._billboardOutlineWidth = newOutlineWidth;
        this._billboardSize = newPointSize;

        var centerAlpha = newColor.alpha;
        var cssColor = newColor.toCssColorString();
        var cssOutlineColor = newOutlineColor.toCssColorString();
        var textureId = JSON.stringify([cssColor, newPointSize, cssOutlineColor, newOutlineWidth]);

        b.setImage(textureId, createCallback(centerAlpha, cssColor, cssOutlineColor, newOutlineWidth, newPointSize));
    };

    function createCallback(centerAlpha, cssColor, cssOutlineColor, cssOutlineWidth, newPixelSize) {
        return function() {
            var canvas = document.createElement('canvas');

            var length = newPixelSize + (2 * cssOutlineWidth);
            canvas.height = canvas.width = length;

            var context2D = canvas.getContext('2d');
            context2D.clearRect(0, 0, length, length);

            if (cssOutlineWidth !== 0) {
                context2D.beginPath();
                context2D.arc(length / 2, length / 2, length / 2, 0, 2 * Math.PI, true);
                context2D.closePath();
                context2D.fillStyle = cssOutlineColor;
                context2D.fill();
                // Punch a hole in the center if needed.
                if (centerAlpha < 1.0) {
                    context2D.save();
                    context2D.globalCompositeOperation = 'destination-out';
                    context2D.beginPath();
                    context2D.arc(length / 2, length / 2, newPixelSize / 2, 0, 2 * Math.PI, true);
                    context2D.closePath();
                    context2D.fillStyle = 'black';
                    context2D.fill();
                    context2D.restore();
                }
            }

            context2D.beginPath();
            context2D.arc(length / 2, length / 2, newPixelSize / 2, 0, 2 * Math.PI, true);
            context2D.closePath();
            context2D.fillStyle = cssColor;
            context2D.fill();

            return canvas;
        };
    }

    /**
     * Returns whether the feature contains this property. This includes properties from this feature's
     * class and inherited classes when using a batch table hierarchy.
     *
     * @see {@link https://github.com/AnalyticalGraphicsInc/3d-tiles/tree/master/TileFormats/BatchTable#batch-table-hierarchy}
     *
     * @param {String} name The case-sensitive name of the property.
     * @returns {Boolean} Whether the feature contains this property.
     */
    Cesium3DTileFeature.prototype.hasProperty = function(name) {
        return this._content.batchTable.hasProperty(this._batchId, name);
    };

    /**
     * Returns an array of property names for the feature. This includes properties from this feature's
     * class and inherited classes when using a batch table hierarchy.
     *
     * @see {@link https://github.com/AnalyticalGraphicsInc/3d-tiles/tree/master/TileFormats/BatchTable#batch-table-hierarchy}
     *
     * @param {String[]} results An array into which to store the results.
     * @returns {String[]} The names of the feature's properties.
     */
    Cesium3DTileFeature.prototype.getPropertyNames = function(results) {
        return this._content.batchTable.getPropertyNames(this._batchId, results);
    };

    /**
     * Returns a copy of the value of the feature's property with the given name. This includes properties from this feature's
     * class and inherited classes when using a batch table hierarchy.
     *
     * @see {@link https://github.com/AnalyticalGraphicsInc/3d-tiles/tree/master/TileFormats/BatchTable#batch-table-hierarchy}
     *
     * @param {String} name The case-sensitive name of the property.
     * @returns {*} The value of the property or <code>undefined</code> if the property does not exist.
     *
     * @example
     * // Display all the properties for a feature in the console log.
     * var propertyNames = feature.getPropertyNames();
     * var length = propertyNames.length;
     * for (var i = 0; i < length; ++i) {
     *     var propertyName = propertyNames[i];
     *     console.log(propertyName + ': ' + feature.getProperty(propertyName));
     * }
     */
    Cesium3DTileFeature.prototype.getProperty = function(name) {
        return this._content.batchTable.getProperty(this._batchId, name);
    };

    /**
     * Sets the value of the feature's property with the given name.
     * <p>
     * If a property with the given name doesn't exist, it is created.
     * </p>
     *
     * @param {String} name The case-sensitive name of the property.
     * @param {*} value The value of the property that will be copied.
     *
     * @exception {DeveloperError} Inherited batch table hierarchy property is read only.
     *
     * @example
     * var height = feature.getProperty('Height'); // e.g., the height of a building
     *
     * @example
     * var name = 'clicked';
     * if (feature.getProperty(name)) {
     *     console.log('already clicked');
     * } else {
     *     feature.setProperty(name, true);
     *     console.log('first click');
     * }
     */
    Cesium3DTileFeature.prototype.setProperty = function(name, value) {
        this._content.batchTable.setProperty(this._batchId, name, value);

        // PERFORMANCE_IDEA: Probably overkill, but maybe only mark the tile dirty if the
        // property is in one of the style's expressions or - if it can be done quickly -
        // if the new property value changed the result of an expression.
        this._content.featurePropertiesDirty = true;
    };

    /**
     * Returns whether the feature's class name equals <code>className</code>. Unlike {@link Cesium3DTileFeature#isClass}
     * this function only checks the feature's exact class and not inherited classes.
     * <p>
     * This function returns <code>false</code> if no batch table hierarchy is present.
     * </p>
     *
     * @param {String} className The name to check against.
     * @returns {Boolean} Whether the feature's class name equals <code>className</code>
     *
     * @private
     */
    Cesium3DTileFeature.prototype.isExactClass = function(className) {
        return this._content.batchTable.isExactClass(this._batchId, className);
    };

    /**
     * Returns whether the feature's class or any inherited classes are named <code>className</code>.
     * <p>
     * This function returns <code>false</code> if no batch table hierarchy is present.
     * </p>
     *
     * @param {String} className The name to check against.
     * @returns {Boolean} Whether the feature's class or inherited classes are named <code>className</code>
     *
     * @private
     */
    Cesium3DTileFeature.prototype.isClass = function(className) {
        return this._content.batchTable.isClass(this._batchId, className);
    };

    /**
     * Returns the feature's class name.
     * <p>
     * This function returns <code>undefined</code> if no batch table hierarchy is present.
     * </p>
     *
     * @returns {String} The feature's class name.
     *
     * @private
     */
    Cesium3DTileFeature.prototype.getExactClassName = function() {
        return this._content.batchTable.getExactClassName(this._batchId);
    };

    return Cesium3DTileFeature;
});<|MERGE_RESOLUTION|>--- conflicted
+++ resolved
@@ -62,7 +62,6 @@
 
         this._batchId = batchId;
         this._color = undefined;  // for calling getColor
-<<<<<<< HEAD
         this._billboardImage = undefined;
         this._billboardColor = undefined;
         this._billboardOutlineColor = undefined;
@@ -83,8 +82,6 @@
          * @private
          */
         this.primitive = tileset;
-=======
->>>>>>> 075c8b36
     }
 
     var scratchCartographic = new Cartographic();
