--- conflicted
+++ resolved
@@ -1,32 +1,5 @@
 /*global define*/
 define([
-<<<<<<< HEAD
-    '../Core/clone',
-    '../Core/defaultValue',
-    '../Core/defined',
-    '../Core/defineProperties',
-    '../Core/DeveloperError',
-    '../Core/isArray',
-    '../Core/loadJson',
-    '../Core/RequestScheduler',
-    '../ThirdParty/when',
-    './ConditionsExpression',
-    './Expression',
-    './LabelStyle'
-], function(
-    clone,
-    defaultValue,
-    defined,
-    defineProperties,
-    DeveloperError,
-    isArray,
-    loadJson,
-    RequestScheduler,
-    when,
-    ConditionsExpression,
-    Expression,
-    LabelStyle) {
-=======
         '../Core/clone',
         '../Core/defaultValue',
         '../Core/defined',
@@ -37,7 +10,8 @@
         '../Core/RequestScheduler',
         '../ThirdParty/when',
         './ConditionsExpression',
-        './Expression'
+        './Expression',
+        './LabelStyle'
     ], function(
         clone,
         defaultValue,
@@ -49,8 +23,8 @@
         RequestScheduler,
         when,
         ConditionsExpression,
-        Expression) {
->>>>>>> 2d2ed049
+        Expression,
+        LabelStyle) {
     'use strict';
 
     var DEFAULT_JSON_COLOR_EXPRESSION = 'color("#ffffff")';
