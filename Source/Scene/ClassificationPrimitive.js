define([
        '../Core/Cartesian2',
        '../Core/Cartesian3',
        '../Core/Cartographic',
        '../Core/Math',
        '../Core/Check',
        '../Core/ColorGeometryInstanceAttribute',
        '../Core/combine',
        '../Core/ComponentDatatype',
        '../Core/defaultValue',
        '../Core/defined',
        '../Core/defineProperties',
        '../Core/destroyObject',
        '../Core/DeveloperError',
        '../Core/EncodedCartesian3',
        '../Core/GeometryInstance',
        '../Core/GeometryInstanceAttribute',
        '../Core/Matrix2',
        '../Core/Rectangle',
        '../Core/WebGLConstants',
        '../Core/isArray',
        '../Renderer/DrawCommand',
        '../Renderer/Pass',
        '../Renderer/RenderState',
        '../Renderer/ShaderProgram',
        '../Renderer/ShaderSource',
        '../Shaders/ShadowVolumeFS',
        '../Shaders/ShadowVolumeVS',
        '../ThirdParty/when',
        './BlendingState',
        './ClassificationType',
        './DepthFunction',
        './Material',
        './MaterialAppearance',
        './PerInstanceColorAppearance',
        './Primitive',
        './SceneMode',
        './ShadowVolumeAppearanceShader',
        './StencilFunction',
        './StencilOperation'
    ], function(
        Cartesian2,
        Cartesian3,
        Cartographic,
        CesiumMath,
        Check,
        ColorGeometryInstanceAttribute,
        combine,
        ComponentDatatype,
        defaultValue,
        defined,
        defineProperties,
        destroyObject,
        DeveloperError,
        EncodedCartesian3,
        GeometryInstance,
        GeometryInstanceAttribute,
        Matrix2,
        Rectangle,
        WebGLConstants,
        isArray,
        DrawCommand,
        Pass,
        RenderState,
        ShaderProgram,
        ShaderSource,
        ShadowVolumeFS,
        ShadowVolumeVS,
        when,
        BlendingState,
        ClassificationType,
        DepthFunction,
        Material,
        MaterialAppearance,
        PerInstanceColorAppearance,
        Primitive,
        SceneMode,
        ShadowVolumeAppearanceShader,
        StencilFunction,
        StencilOperation) {
    'use strict';

    var ClassificationPrimitiveReadOnlyInstanceAttributes = ['color'];

    /**
     * A classification primitive represents a volume enclosing geometry in the {@link Scene} to be highlighted.
     * <p>
     * A primitive combines geometry instances with an {@link Appearance} that describes the full shading, including
     * {@link Material} and {@link RenderState}.  Roughly, the geometry instance defines the structure and placement,
     * and the appearance defines the visual characteristics.  Decoupling geometry and appearance allows us to mix
     * and match most of them and add a new geometry or appearance independently of each other.
     * </p>
     * <p>
     * For correct rendering, this feature requires the EXT_frag_depth WebGL extension. For hardware that do not support this extension, there
     * will be rendering artifacts for some viewing angles.
     * </p>
     * <p>
     * Valid geometries are {@link BoxGeometry}, {@link CylinderGeometry}, {@link EllipsoidGeometry}, {@link PolylineVolumeGeometry}, and {@link SphereGeometry}.
     * </p>
     * <p>
     * Geometries that follow the surface of the ellipsoid, such as {@link CircleGeometry}, {@link CorridorGeometry}, {@link EllipseGeometry}, {@link PolygonGeometry}, and {@link RectangleGeometry},
     * are also valid if they are extruded volumes; otherwise, they will not be rendered.
     * </p>
     *
     * @alias ClassificationPrimitive
     * @constructor
     *
     * @param {Object} [options] Object with the following properties:
     * @param {Array|GeometryInstance} [options.geometryInstances] The geometry instances to render. This can either be a single instance or an array of length one.
     * @param {Appearance} [options.appearance] The appearance used to render the primitive. Defaults to PerInstanceColorAppearance when GeometryInstances have a color attribute.
     * @param {Boolean} [options.show=true] Determines if this primitive will be shown.
     * @param {Boolean} [options.vertexCacheOptimize=false] When <code>true</code>, geometry vertices are optimized for the pre and post-vertex-shader caches.
     * @param {Boolean} [options.interleave=false] When <code>true</code>, geometry vertex attributes are interleaved, which can slightly improve rendering performance but increases load time.
     * @param {Boolean} [options.compressVertices=true] When <code>true</code>, the geometry vertices are compressed, which will save memory.
     * @param {Boolean} [options.releaseGeometryInstances=true] When <code>true</code>, the primitive does not keep a reference to the input <code>geometryInstances</code> to save memory.
     * @param {Boolean} [options.allowPicking=true] When <code>true</code>, each geometry instance will only be pickable with {@link Scene#pick}.  When <code>false</code>, GPU memory is saved.
     * @param {Boolean} [options.asynchronous=true] Determines if the primitive will be created asynchronously or block until ready. If false initializeTerrainHeights() must be called first.
     * @param {ClassificationType} [options.classificationType=ClassificationType.BOTH] Determines whether terrain, 3D Tiles or both will be classified.
     * @param {Boolean} [options.debugShowBoundingVolume=false] For debugging only. Determines if this primitive's commands' bounding spheres are shown.
     * @param {Boolean} [options.debugShowShadowVolume=false] For debugging only. Determines if the shadow volume for each geometry in the primitive is drawn. Must be <code>true</code> on
     *                  creation for the volumes to be created before the geometry is released or options.releaseGeometryInstance must be <code>false</code>.
     *
     * @see Primitive
     * @see GroundPrimitive
     * @see GeometryInstance
     * @see Appearance
     */
    function ClassificationPrimitive(options) {
        options = defaultValue(options, defaultValue.EMPTY_OBJECT);
        var geometryInstances = options.geometryInstances;

        /**
         * The geometry instance rendered with this primitive.  This may
         * be <code>undefined</code> if <code>options.releaseGeometryInstances</code>
         * is <code>true</code> when the primitive is constructed.
         * <p>
         * Changing this property after the primitive is rendered has no effect.
         * </p>
         * <p>
         * Because of the rendering technique used, all geometry instances must be the same color.
         * If there is an instance with a differing color, a <code>DeveloperError</code> will be thrown
         * on the first attempt to render.
         * </p>
         *
         * @readonly
         * @type {Array|GeometryInstance}
         *
         * @default undefined
         */
        this.geometryInstances = geometryInstances;
        /**
         * Determines if the primitive will be shown.  This affects all geometry
         * instances in the primitive.
         *
         * @type {Boolean}
         *
         * @default true
         */
        this.show = defaultValue(options.show, true);
        /**
         * Determines whether terrain, 3D Tiles or both will be classified.
         *
         * @type {ClassificationType}
         *
         * @default ClassificationType.BOTH
         */
        this.classificationType = defaultValue(options.classificationType, ClassificationType.BOTH);
        /**
         * This property is for debugging only; it is not for production use nor is it optimized.
         * <p>
         * Draws the bounding sphere for each draw command in the primitive.
         * </p>
         *
         * @type {Boolean}
         *
         * @default false
         */
        this.debugShowBoundingVolume = defaultValue(options.debugShowBoundingVolume, false);
        /**
         * This property is for debugging only; it is not for production use nor is it optimized.
         * <p>
         * Draws the shadow volume for each geometry in the primitive.
         * </p>
         *
         * @type {Boolean}
         *
         * @default false
         */
        this.debugShowShadowVolume = defaultValue(options.debugShowShadowVolume, false);
        this._debugShowShadowVolume = false;

        // These are used by GroundPrimitive to augment the shader and uniform map.
        this._extruded = defaultValue(options._extruded, false);
        this._uniformMap = options._uniformMap;

        this._sp = undefined;
        this._spStencil = undefined;
        this._spPick = undefined;
        this._spPick2D = undefined;
        this._spColor = undefined;
        this._spColor2D = undefined;

        this._rsStencilPreloadPass = undefined;
        this._rsStencilDepthPass = undefined;
        this._rsColorPass = undefined;
        this._rsPickPass = undefined;

        this._commandsIgnoreShow = [];

        this._ready = false;
        this._readyPromise = when.defer();

        this._primitive = undefined;
        this._pickPrimitive = options._pickPrimitive;

        var appearance = options.appearance;

        var hasPerColorAttribute = false;
        var hasSphericalExtentsAttribute = false;
        var hasPlanarExtentsAttributes = false;

        var geometryInstancesArray = isArray(geometryInstances) ? geometryInstances : [geometryInstances];
        var geometryInstanceCount = geometryInstancesArray.length;
            for (var i = 0; i < geometryInstanceCount; i++) {
            var attributes = geometryInstancesArray[i].attributes;
            if (defined(attributes)) {
                if (defined(attributes.color)) {
                    hasPerColorAttribute = true;
                } else if (hasPerColorAttribute) {
                    throw new DeveloperError('All GeometryInstances must have the same attributes.');
                }
                if (defined(attributes.sphericalExtents)) {
                    hasSphericalExtentsAttribute = true;
                } else if (hasSphericalExtentsAttribute) {
                    throw new DeveloperError('All GeometryInstances must have the same attributes.');
                }
                if (hasAttributesForTextureCoordinatePlanes(attributes)) {
                    hasPlanarExtentsAttributes = true;
                } else if (hasPlanarExtentsAttributes) {
                    throw new DeveloperError('All GeometryInstances must have the same attributes.');
                }
            } else if (hasPerColorAttribute || hasSphericalExtentsAttribute) {
                throw new DeveloperError('All GeometryInstances must have the same attributes.');
            }
        }

        // If attributes include color and appearance is undefined, default to a color appearance
        if (!defined(appearance) && hasPerColorAttribute) {
            appearance = new PerInstanceColorAppearance({
                flat : true
            });
        }
        if (!hasPerColorAttribute && appearance instanceof PerInstanceColorAppearance) {
            throw new DeveloperError('PerInstanceColorAppearance requires color GeometryInstanceAttribute');
        }

        // TODO: SphericalExtents or PlanarExtents needed if PerInstanceColor isn't all the same
        if (defined(appearance.material) && !hasSphericalExtentsAttribute && !hasPlanarExtentsAttributes) {
            throw new DeveloperError('Materials on ClassificationPrimitives requires sphericalExtents GeometryInstanceAttribute or GeometryInstanceAttributes for computing planes');
        }

        this._hasPerColorAttribute = hasPerColorAttribute;
        this._hasSphericalExtentsAttribute = hasSphericalExtentsAttribute;
        this._hasPlanarExtentsAttributes = hasPlanarExtentsAttributes;
        this.appearance = appearance;

        var readOnlyAttributes;
        if (defined(geometryInstances) && isArray(geometryInstances) && geometryInstances.length > 1) {
            readOnlyAttributes = ClassificationPrimitiveReadOnlyInstanceAttributes;
        }

        this._createBoundingVolumeFunction = options._createBoundingVolumeFunction;
        this._updateAndQueueCommandsFunction = options._updateAndQueueCommandsFunction;

        this._primitiveOptions = {
            geometryInstances : undefined,
            appearance : appearance,
            vertexCacheOptimize : defaultValue(options.vertexCacheOptimize, false),
            interleave : defaultValue(options.interleave, false),
            releaseGeometryInstances : defaultValue(options.releaseGeometryInstances, true),
            allowPicking : defaultValue(options.allowPicking, true),
            asynchronous : defaultValue(options.asynchronous, true),
            compressVertices : defaultValue(options.compressVertices, true),
            _readOnlyInstanceAttributes : readOnlyAttributes,
            _createBoundingVolumeFunction : undefined,
            _createRenderStatesFunction : undefined,
            _createShaderProgramFunction : undefined,
            _createCommandsFunction : undefined,
            _updateAndQueueCommandsFunction : undefined,
            _createPickOffsets : true
        };
    }

    defineProperties(ClassificationPrimitive.prototype, {
        /**
         * When <code>true</code>, geometry vertices are optimized for the pre and post-vertex-shader caches.
         *
         * @memberof ClassificationPrimitive.prototype
         *
         * @type {Boolean}
         * @readonly
         *
         * @default true
         */
        vertexCacheOptimize : {
            get : function() {
                return this._primitiveOptions.vertexCacheOptimize;
            }
        },

        /**
         * Determines if geometry vertex attributes are interleaved, which can slightly improve rendering performance.
         *
         * @memberof ClassificationPrimitive.prototype
         *
         * @type {Boolean}
         * @readonly
         *
         * @default false
         */
        interleave : {
            get : function() {
                return this._primitiveOptions.interleave;
            }
        },

        /**
         * When <code>true</code>, the primitive does not keep a reference to the input <code>geometryInstances</code> to save memory.
         *
         * @memberof ClassificationPrimitive.prototype
         *
         * @type {Boolean}
         * @readonly
         *
         * @default true
         */
        releaseGeometryInstances : {
            get : function() {
                return this._primitiveOptions.releaseGeometryInstances;
            }
        },

        /**
         * When <code>true</code>, each geometry instance will only be pickable with {@link Scene#pick}.  When <code>false</code>, GPU memory is saved.
         *
         * @memberof ClassificationPrimitive.prototype
         *
         * @type {Boolean}
         * @readonly
         *
         * @default true
         */
        allowPicking : {
            get : function() {
                return this._primitiveOptions.allowPicking;
            }
        },

        /**
         * Determines if the geometry instances will be created and batched on a web worker.
         *
         * @memberof ClassificationPrimitive.prototype
         *
         * @type {Boolean}
         * @readonly
         *
         * @default true
         */
        asynchronous : {
            get : function() {
                return this._primitiveOptions.asynchronous;
            }
        },

        /**
         * When <code>true</code>, geometry vertices are compressed, which will save memory.
         *
         * @memberof ClassificationPrimitive.prototype
         *
         * @type {Boolean}
         * @readonly
         *
         * @default true
         */
        compressVertices : {
            get : function() {
                return this._primitiveOptions.compressVertices;
            }
        },

        /**
         * Determines if the primitive is complete and ready to render.  If this property is
         * true, the primitive will be rendered the next time that {@link ClassificationPrimitive#update}
         * is called.
         *
         * @memberof ClassificationPrimitive.prototype
         *
         * @type {Boolean}
         * @readonly
         */
        ready : {
            get : function() {
                return this._ready;
            }
        },

        /**
         * Gets a promise that resolves when the primitive is ready to render.
         * @memberof ClassificationPrimitive.prototype
         * @type {Promise.<ClassificationPrimitive>}
         * @readonly
         */
        readyPromise : {
            get : function() {
                return this._readyPromise.promise;
            }
        }
    });

    /**
     * Determines if ClassificationPrimitive rendering is supported.
     *
     * @param {Scene} scene The scene.
     * @returns {Boolean} <code>true</code> if ClassificationPrimitives are supported; otherwise, returns <code>false</code>
     */
    ClassificationPrimitive.isSupported = function(scene) {
        return scene.context.stencilBuffer;
    };

    // The stencil mask only uses the least significant 4 bits.
    // This is so 3D Tiles with the skip LOD optimization, which uses the most significant 4 bits,
    // can be classified.
    var stencilMask = 0x0F;
    var stencilReference = 0;

    function getStencilPreloadRenderState(enableStencil) {
        return {
            colorMask : {
                red : false,
                green : false,
                blue : false,
                alpha : false
            },
            stencilTest : {
                enabled : enableStencil,
                frontFunction : StencilFunction.ALWAYS,
                frontOperation : {
                    fail : StencilOperation.KEEP,
                    zFail : StencilOperation.DECREMENT_WRAP,
                    zPass : StencilOperation.DECREMENT_WRAP
                },
                backFunction : StencilFunction.ALWAYS,
                backOperation : {
                    fail : StencilOperation.KEEP,
                    zFail : StencilOperation.INCREMENT_WRAP,
                    zPass : StencilOperation.INCREMENT_WRAP
                },
                reference : stencilReference,
                mask : stencilMask
            },
            depthTest : {
                enabled : false
            },
            depthMask : false
        };
    }

    function getStencilDepthRenderState(enableStencil) {
        return {
            colorMask : {
                red : false,
                green : false,
                blue : false,
                alpha : false
            },
            stencilTest : {
                enabled : enableStencil,
                frontFunction : StencilFunction.ALWAYS,
                frontOperation : {
                    fail : StencilOperation.KEEP,
                    zFail : StencilOperation.KEEP,
                    zPass : StencilOperation.INCREMENT_WRAP
                },
                backFunction : StencilFunction.ALWAYS,
                backOperation : {
                    fail : StencilOperation.KEEP,
                    zFail : StencilOperation.KEEP,
                    zPass : StencilOperation.DECREMENT_WRAP
                },
                reference : stencilReference,
                mask : stencilMask
            },
            depthTest : {
                enabled : true,
                func : DepthFunction.LESS_OR_EQUAL
            },
            depthMask : false
        };
    }

    function getColorRenderState(enableStencil) {
        return {
            stencilTest : {
                enabled : enableStencil,
                frontFunction : StencilFunction.NOT_EQUAL,
                frontOperation : {
                    fail : StencilOperation.KEEP,
                    zFail : StencilOperation.KEEP,
                    zPass : StencilOperation.DECREMENT_WRAP
                },
                backFunction : StencilFunction.NOT_EQUAL,
                backOperation : {
                    fail : StencilOperation.KEEP,
                    zFail : StencilOperation.KEEP,
                    zPass : StencilOperation.DECREMENT_WRAP
                },
                reference : stencilReference,
                mask : stencilMask
            },
            depthTest : {
                enabled : false
            },
            depthMask : false,
            blending : BlendingState.ALPHA_BLEND
        };
    }

    var pickRenderState = {
        stencilTest : {
            enabled : true,
            frontFunction : StencilFunction.NOT_EQUAL,
            frontOperation : {
                fail : StencilOperation.KEEP,
                zFail : StencilOperation.KEEP,
                zPass : StencilOperation.DECREMENT_WRAP
            },
            backFunction : StencilFunction.NOT_EQUAL,
            backOperation : {
                fail : StencilOperation.KEEP,
                zFail : StencilOperation.KEEP,
                zPass : StencilOperation.DECREMENT_WRAP
            },
            reference : stencilReference,
            mask : stencilMask
        },
        depthTest : {
            enabled : false
        },
        depthMask : false
    };

    function createRenderStates(classificationPrimitive, context, appearance, twoPasses) {
        if (defined(classificationPrimitive._rsStencilPreloadPass)) {
            return;
        }
        var stencilEnabled = !classificationPrimitive.debugShowShadowVolume;

        classificationPrimitive._rsStencilPreloadPass = RenderState.fromCache(getStencilPreloadRenderState(stencilEnabled));
        classificationPrimitive._rsStencilDepthPass = RenderState.fromCache(getStencilDepthRenderState(stencilEnabled));
        classificationPrimitive._rsColorPass = RenderState.fromCache(getColorRenderState(stencilEnabled));
        classificationPrimitive._rsPickPass = RenderState.fromCache(pickRenderState);
    }

    function modifyForEncodedNormals(primitive, vertexShaderSource) {
        if (!primitive.compressVertices) {
            return vertexShaderSource;
        }

        if (vertexShaderSource.search(/attribute\s+vec3\s+extrudeDirection;/g) !== -1) {
            var attributeName = 'compressedAttributes';

            //only shadow volumes use extrudeDirection, and shadow volumes use vertexFormat: POSITION_ONLY so we don't need to check other attributes
            var attributeDecl = 'attribute vec2 ' + attributeName + ';';

            var globalDecl = 'vec3 extrudeDirection;\n';
            var decode = '    extrudeDirection = czm_octDecode(' + attributeName + ', 65535.0);\n';

            var modifiedVS = vertexShaderSource;
            modifiedVS = modifiedVS.replace(/attribute\s+vec3\s+extrudeDirection;/g, '');
            modifiedVS = ShaderSource.replaceMain(modifiedVS, 'czm_non_compressed_main');
            var compressedMain =
                'void main() \n' +
                '{ \n' +
                decode +
                '    czm_non_compressed_main(); \n' +
                '}';

            return [attributeDecl, globalDecl, modifiedVS, compressedMain].join('\n');
        }
    }

    function createShaderProgram(classificationPrimitive, frameState) {
        var context = frameState.context;
        var primitive = classificationPrimitive._primitive;
        var vs = ShadowVolumeVS;
        vs = classificationPrimitive._primitive._batchTable.getVertexShaderCallback()(vs);
        vs = Primitive._appendDistanceDisplayConditionToShader(primitive, vs);
        vs = Primitive._modifyShaderPosition(classificationPrimitive, vs, frameState.scene3DOnly);
        vs = Primitive._updateColorAttribute(primitive, vs);

        var usePlanarExtents = classificationPrimitive._hasPlanarExtentsAttributes;
        var cullUsingExtents = classificationPrimitive._hasPlanarExtentsAttributes || classificationPrimitive._hasSphericalExtentsAttribute;

        if (classificationPrimitive._extruded) {
            vs = modifyForEncodedNormals(primitive, vs);
        }

        var extrudedDefine = classificationPrimitive._extruded ? 'EXTRUDED_GEOMETRY' : '';
        // Tesselation on ClassificationPrimitives tends to be low,
        // which causes problems when interpolating log depth from vertices.
        // So force computing and writing logarithmic depth in the fragment shader.
        var disableGlPositionLogDepth = 'DISABLE_GL_POSITION_LOG_DEPTH';

        var vsSource = new ShaderSource({
            defines : [extrudedDefine, disableGlPositionLogDepth],
            sources : [vs]
        });
        var fsSource = new ShaderSource({
            sources : [ShadowVolumeFS]
        });
        var attributeLocations = classificationPrimitive._primitive._attributeLocations;

        classificationPrimitive._spStencil = ShaderProgram.replaceCache({
            context : context,
            shaderProgram : classificationPrimitive._spStencil,
            vertexShaderSource : vsSource,
            fragmentShaderSource : fsSource,
            attributeLocations : attributeLocations
        });

        if (classificationPrimitive._primitive.allowPicking) {
            var vsPick = ShaderSource.createPickVertexShaderSource(vs);
            vsPick = Primitive._appendShowToShader(primitive, vsPick);
            vsPick = Primitive._updatePickColorAttribute(vsPick);

<<<<<<< HEAD
            var pick3DShadowVolumeAppearanceShader = new ShadowVolumeAppearanceShader(cullUsingExtents, usePlanarExtents, false, vsPick);
            var pickFS3D = new ShaderSource({
                sources : [pick3DShadowVolumeAppearanceShader.fragmentShaderSource],
                pickColorQualifier : 'varying'
=======
            var pickVS = new ShaderSource({
                defines : [extrudedDefine, disableGlPositionLogDepth],
                sources : [vsPick]
>>>>>>> 6c1285f4
            });

            var pickVS3D = new ShaderSource({
                defines : [extrudedDefine],
                sources : [pick3DShadowVolumeAppearanceShader.vertexShaderSource]
            });

            classificationPrimitive._spPick = ShaderProgram.replaceCache({
                context : context,
                shaderProgram : classificationPrimitive._spPick,
                vertexShaderSource : pickVS3D,
                fragmentShaderSource : pickFS3D,
                attributeLocations : attributeLocations
            });

            var pick2DShadowVolumeAppearanceShader = new ShadowVolumeAppearanceShader(cullUsingExtents, true, true, vsPick);
            var pickFS2D = new ShaderSource({
                sources : [pick2DShadowVolumeAppearanceShader.fragmentShaderSource],
                pickColorQualifier : 'varying'
            });

            var pickVS2D = new ShaderSource({
                defines : [extrudedDefine],
                sources : [pick2DShadowVolumeAppearanceShader.vertexShaderSource]
            });

            classificationPrimitive._spPick2D = ShaderProgram.replaceCache({
                context : context,
                shaderProgram : classificationPrimitive._spPick2D,
                vertexShaderSource : pickVS2D,
                fragmentShaderSource : pickFS2D,
                attributeLocations : attributeLocations
            });
        } else {
            classificationPrimitive._spPick = ShaderProgram.fromCache({
                context : context,
                vertexShaderSource : vsSource,
                fragmentShaderSource : fsSource,
                attributeLocations : attributeLocations
            });
        }

        vs = Primitive._appendShowToShader(primitive, vs);
        vsSource = new ShaderSource({
            defines : [extrudedDefine, disableGlPositionLogDepth],
            sources : [vs]
        });

        classificationPrimitive._sp = ShaderProgram.replaceCache({
            context : context,
            shaderProgram : classificationPrimitive._sp,
            vertexShaderSource : vsSource,
            fragmentShaderSource : fsSource,
            attributeLocations : attributeLocations
        });

        var appearance = classificationPrimitive.appearance;
        var isPerInstanceColor = appearance instanceof PerInstanceColorAppearance;

        var parts;

        // Create a fragment shader that computes only required material hookups using screen space techniques
        var shadowVolumeAppearanceShader = new ShadowVolumeAppearanceShader(cullUsingExtents, usePlanarExtents, false, vs, appearance);
        var shadowVolumeAppearanceFS = shadowVolumeAppearanceShader.fragmentShaderSource;
        if (isPerInstanceColor) {
            parts = [shadowVolumeAppearanceFS];
        } else {
            parts = [appearance.material.shaderSource, shadowVolumeAppearanceFS];
        }

        var fsColorSource = new ShaderSource({
            sources : [parts.join('\n')]
        });

        var vsColorSource = new ShaderSource({
            defines : [extrudedDefine],
            sources : [shadowVolumeAppearanceShader.vertexShaderSource]
        });

        classificationPrimitive._spColor = ShaderProgram.replaceCache({
            context : context,
            shaderProgram : classificationPrimitive._spColor,
            vertexShaderSource : vsColorSource,
            fragmentShaderSource : fsColorSource,
            attributeLocations : attributeLocations
        });

        // Create a similar fragment shader for 2D, forcing planar extents
        var shadowVolumeAppearanceShader2D = new ShadowVolumeAppearanceShader(cullUsingExtents, true, true, vs, appearance);
        var shadowVolumeAppearanceFS2D = shadowVolumeAppearanceShader2D.fragmentShaderSource;
        if (isPerInstanceColor) {
            parts = [shadowVolumeAppearanceFS2D];
        } else {
            parts = [appearance.material.shaderSource, shadowVolumeAppearanceFS2D];
        }

        var fsColorSource2D = new ShaderSource({
            sources : [parts.join('\n')]
        });

        var vsColorSource2D = new ShaderSource({
            defines : [extrudedDefine],
            sources : [shadowVolumeAppearanceShader2D.vertexShaderSource]
        });

        classificationPrimitive._spColor2D = ShaderProgram.replaceCache({
            context : context,
            shaderProgram : classificationPrimitive._spColor2D,
            vertexShaderSource : vsColorSource2D,
            fragmentShaderSource : fsColorSource2D,
            attributeLocations : attributeLocations
        });
    }

    function createColorCommands(classificationPrimitive, colorCommands) {
        var primitive = classificationPrimitive._primitive;
        var length = primitive._va.length * 3; // each geometry (pack of vertex attributes) needs 3 commands: front/back stencils and fill
        colorCommands.length = length;

        var i;
        var command;
        var vaIndex = 0;
        var uniformMap = primitive._batchTable.getUniformMapCallback()(classificationPrimitive._uniformMap);

        for (i = 0; i < length; i += 3) {
            var vertexArray = primitive._va[vaIndex++];

            // stencil preload command
            command = colorCommands[i];
            if (!defined(command)) {
                command = colorCommands[i] = new DrawCommand({
                    owner : classificationPrimitive,
                    primitiveType : primitive._primitiveType
                });
            }

            command.vertexArray = vertexArray;
            command.renderState = classificationPrimitive._rsStencilPreloadPass;
            command.shaderProgram = classificationPrimitive._sp;
            command.uniformMap = uniformMap;

            // stencil depth command
            command = colorCommands[i + 1];
            if (!defined(command)) {
                command = colorCommands[i + 1] = new DrawCommand({
                    owner : classificationPrimitive,
                    primitiveType : primitive._primitiveType
                });
            }

            command.vertexArray = vertexArray;
            command.renderState = classificationPrimitive._rsStencilDepthPass;
            command.shaderProgram = classificationPrimitive._sp;
            command.uniformMap = uniformMap;

            // color command
            command = colorCommands[i + 2];
            if (!defined(command)) {
                command = colorCommands[i + 2] = new DrawCommand({
                    owner : classificationPrimitive,
                    primitiveType : primitive._primitiveType
                });
            }

            command.vertexArray = vertexArray;
            command.renderState = classificationPrimitive._rsColorPass;
            command.shaderProgram = classificationPrimitive._spColor;

            var appearance = classificationPrimitive.appearance;
            var material = appearance.material;
            if (defined(material)) {
                uniformMap = combine(uniformMap, material._uniforms);
            }

            command.uniformMap = uniformMap;
        }

        var commandsIgnoreShow = classificationPrimitive._commandsIgnoreShow;
        var spStencil = classificationPrimitive._spStencil;

        var commandIndex = 0;
        length = commandsIgnoreShow.length = length / 3 * 2;

        for (var j = 0; j < length; j += 2) {
            var commandIgnoreShow = commandsIgnoreShow[j] = DrawCommand.shallowClone(colorCommands[commandIndex], commandsIgnoreShow[j]);
            commandIgnoreShow.shaderProgram = spStencil;
            commandIgnoreShow.pass = Pass.CESIUM_3D_TILE_CLASSIFICATION_IGNORE_SHOW;

            commandIgnoreShow = commandsIgnoreShow[j + 1] = DrawCommand.shallowClone(colorCommands[commandIndex + 1], commandsIgnoreShow[j + 1]);
            commandIgnoreShow.shaderProgram = spStencil;
            commandIgnoreShow.pass = Pass.CESIUM_3D_TILE_CLASSIFICATION_IGNORE_SHOW;

            commandIndex += 3;
        }
    }

    function createPickCommands(classificationPrimitive, pickCommands) {
        var primitive = classificationPrimitive._primitive;
        var length = primitive._va.length * 3; // each geometry (pack of vertex attributes) needs 3 commands: front/back stencils and fill
        pickCommands.length = length;

        var j;
        var command;
        var vaIndex = 0;
        var uniformMap = primitive._batchTable.getUniformMapCallback()(classificationPrimitive._uniformMap);

        for (j = 0; j < length; j += 3) {
            var vertexArray = primitive._va[vaIndex++];

            // stencil preload command
            command = pickCommands[j];
            if (!defined(command)) {
                command = pickCommands[j] = new DrawCommand({
                    owner : classificationPrimitive,
                    primitiveType : primitive._primitiveType
                });
            }

            command.vertexArray = vertexArray;
            command.renderState = classificationPrimitive._rsStencilPreloadPass;
            command.shaderProgram = classificationPrimitive._sp;
            command.uniformMap = uniformMap;

            // stencil depth command
            command = pickCommands[j + 1];
            if (!defined(command)) {
                command = pickCommands[j + 1] = new DrawCommand({
                    owner : classificationPrimitive,
                    primitiveType : primitive._primitiveType
                });
            }

            command.vertexArray = vertexArray;
            command.renderState = classificationPrimitive._rsStencilDepthPass;
            command.shaderProgram = classificationPrimitive._sp;
            command.uniformMap = uniformMap;

            // pick color command
            command = pickCommands[j + 2];
            if (!defined(command)) {
                command = pickCommands[j + 2] = new DrawCommand({
                    owner : classificationPrimitive,
                    primitiveType : primitive._primitiveType
                });
            }

            command.vertexArray = vertexArray;
            command.renderState = classificationPrimitive._rsPickPass;
            command.shaderProgram = classificationPrimitive._spPick;
            command.uniformMap = uniformMap;
        }
    }

    function createCommands(classificationPrimitive, appearance, material, translucent, twoPasses, colorCommands, pickCommands) {
        createColorCommands(classificationPrimitive, colorCommands);
        createPickCommands(classificationPrimitive, pickCommands);
    }

    function boundingVolumeIndex(commandIndex, length) {
        return Math.floor((commandIndex % length) / 3);
    }

    function updateAndQueueCommands(classificationPrimitive, frameState, colorCommands, pickCommands, modelMatrix, cull, debugShowBoundingVolume, twoPasses) {
        var primitive = classificationPrimitive._primitive;
        Primitive._updateBoundingVolumes(primitive, frameState, modelMatrix);

        var boundingVolumes;
        if (frameState.mode === SceneMode.SCENE3D) {
            boundingVolumes = primitive._boundingSphereWC;
        } else if (frameState.mode === SceneMode.COLUMBUS_VIEW) {
            boundingVolumes = primitive._boundingSphereCV;
        } else if (frameState.mode === SceneMode.SCENE2D && defined(primitive._boundingSphere2D)) {
            boundingVolumes = primitive._boundingSphere2D;
        } else if (defined(primitive._boundingSphereMorph)) {
            boundingVolumes = primitive._boundingSphereMorph;
        }

        var commandList = frameState.commandList;
        var passes = frameState.passes;

        var i;
        var pass;
        switch (classificationPrimitive.classificationType) {
            case ClassificationType.TERRAIN:
                pass = Pass.TERRAIN_CLASSIFICATION;
                break;
            case ClassificationType.CESIUM_3D_TILE:
                pass = Pass.CESIUM_3D_TILE_CLASSIFICATION;
                break;
            default:
                pass = Pass.CLASSIFICATION;
        }

        if (passes.render) {
            var colorCommand;
            var colorLength = colorCommands.length;
            for (i = 0; i < colorLength; ++i) {
                colorCommand = colorCommands[i];
                colorCommand.modelMatrix = modelMatrix;
                colorCommand.boundingVolume = boundingVolumes[boundingVolumeIndex(i, colorLength)];
                colorCommand.cull = cull;
                colorCommand.debugShowBoundingVolume = debugShowBoundingVolume;
                colorCommand.pass = pass;

                commandList.push(colorCommand);
            }

            if (frameState.invertClassification) {
                var ignoreShowCommands = classificationPrimitive._commandsIgnoreShow;
                var ignoreShowCommandsLength = ignoreShowCommands.length;

                for (i = 0; i < ignoreShowCommandsLength; ++i) {
                    var bvIndex = Math.floor(i / 2);
                    colorCommand = ignoreShowCommands[i];
                    colorCommand.modelMatrix = modelMatrix;
                    colorCommand.boundingVolume = boundingVolumes[bvIndex];
                    colorCommand.cull = cull;
                    colorCommand.debugShowBoundingVolume = debugShowBoundingVolume;

                    commandList.push(colorCommand);
                }
            }
        }

        if (passes.pick) {
            var pickLength = pickCommands.length;
            var pickOffsets = primitive._pickOffsets;
            for (i = 0; i < pickLength; ++i) {
                var pickOffset = pickOffsets[boundingVolumeIndex(i, pickLength)];
                var pickCommand = pickCommands[i];
                pickCommand.modelMatrix = modelMatrix;
                pickCommand.boundingVolume = boundingVolumes[pickOffset.index];
                pickCommand.cull = cull;
                pickCommand.pass = pass;

                commandList.push(pickCommand);
            }
        }
    }

    /**
     * Called when {@link Viewer} or {@link CesiumWidget} render the scene to
     * get the draw commands needed to render this primitive.
     * <p>
     * Do not call this function directly.  This is documented just to
     * list the exceptions that may be propagated when the scene is rendered:
     * </p>
     *
     * @exception {DeveloperError} All instance geometries must have the same primitiveType.
     * @exception {DeveloperError} Appearance and material have a uniform with the same name.
     * @exception {DeveloperError} Not all of the geometry instances have the same color attribute.
     */
    ClassificationPrimitive.prototype.update = function(frameState) {
        if (!defined(this._primitive) && !defined(this.geometryInstances)) {
            return;
        }

        var appearance = this.appearance;
        if (defined(appearance) && defined(appearance.material)) {
            appearance.material.update(frameState.context);
        }

        var that = this;
        var primitiveOptions = this._primitiveOptions;

        if (!defined(this._primitive)) {
            var instances = isArray(this.geometryInstances) ? this.geometryInstances : [this.geometryInstances];
            var length = instances.length;

            var i;
            var instance;
            //>>includeStart('debug', pragmas.debug);
            var color;
            for (i = 0; i < length; ++i) {
                instance = instances[i];
                var attributes = instance.attributes;
                if (!defined(attributes) || !defined(attributes.color)) {
                    //throw new DeveloperError('Not all of the geometry instances have the same color attribute.');
                } else if (defined(color) && !ColorGeometryInstanceAttribute.equals(color, attributes.color)) {
                    //throw new DeveloperError('Not all of the geometry instances have the same color attribute.');
                } else if (!defined(color)) {
                    color = attributes.color;
                }
            }
            //>>includeEnd('debug');

            var geometryInstances = new Array(length);
            for (i = 0; i < length; ++i) {
                instance = instances[i];
                geometryInstances[i] = new GeometryInstance({
                    geometry : instance.geometry,
                    attributes : instance.attributes,
                    modelMatrix : instance.modelMatrix,
                    id : instance.id,
                    pickPrimitive : defaultValue(this._pickPrimitive, that)
                });
            }

            primitiveOptions.geometryInstances = geometryInstances;

            if (defined(this._createBoundingVolumeFunction)) {
                primitiveOptions._createBoundingVolumeFunction = function(frameState, geometry) {
                    that._createBoundingVolumeFunction(frameState, geometry);
                };
            }

            primitiveOptions._createRenderStatesFunction = function(primitive, context, appearance, twoPasses) {
                createRenderStates(that, context);
            };
            primitiveOptions._createShaderProgramFunction = function(primitive, frameState, appearance) {
                createShaderProgram(that, frameState);
            };
            primitiveOptions._createCommandsFunction = function(primitive, appearance, material, translucent, twoPasses, colorCommands, pickCommands) {
                createCommands(that, undefined, undefined, true, false, colorCommands, pickCommands);
            };

            if (defined(this._updateAndQueueCommandsFunction)) {
                primitiveOptions._updateAndQueueCommandsFunction = function(primitive, frameState, colorCommands, pickCommands, modelMatrix, cull, debugShowBoundingVolume, twoPasses) {
                    that._updateAndQueueCommandsFunction(primitive, frameState, colorCommands, pickCommands, modelMatrix, cull, debugShowBoundingVolume, twoPasses);
                };
            } else {
                primitiveOptions._updateAndQueueCommandsFunction = function(primitive, frameState, colorCommands, pickCommands, modelMatrix, cull, debugShowBoundingVolume, twoPasses) {
                    updateAndQueueCommands(that, frameState, colorCommands, pickCommands, modelMatrix, cull, debugShowBoundingVolume, twoPasses);
                };
            }

            this._primitive = new Primitive(primitiveOptions);
            this._primitive.readyPromise.then(function(primitive) {
                that._ready = true;

                if (that.releaseGeometryInstances) {
                    that.geometryInstances = undefined;
                }

                var error = primitive._error;
                if (!defined(error)) {
                    that._readyPromise.resolve(that);
                } else {
                    that._readyPromise.reject(error);
                }
            });
        }

        if (this.debugShowShadowVolume && !this._debugShowShadowVolume && this._ready) {
            this._debugShowShadowVolume = true;
            this._rsStencilPreloadPass = RenderState.fromCache(getStencilPreloadRenderState(false));
            this._rsStencilDepthPass = RenderState.fromCache(getStencilDepthRenderState(false));
            this._rsColorPass = RenderState.fromCache(getColorRenderState(false));
        } else if (!this.debugShowShadowVolume && this._debugShowShadowVolume) {
            this._debugShowShadowVolume = false;
            this._rsStencilPreloadPass = RenderState.fromCache(getStencilPreloadRenderState(true));
            this._rsStencilDepthPass = RenderState.fromCache(getStencilDepthRenderState(true));
            this._rsColorPass = RenderState.fromCache(getColorRenderState(true));
        }
        // Update primitive appearance
        if (this._primitive.appearance !== appearance) {
            // Check if the appearance is supported by the geometry attributes
            if (!this._hasSphericalExtentsAttribute && !this._hasPlanarExtentsAttributes && defined(appearance.material)) {
                throw new DeveloperError('Materials on ClassificationPrimitives requires sphericalExtents GeometryInstanceAttribute or GeometryInstanceAttributes for computing planes');
            }
            if (!this._hasPerColorAttribute && appearance instanceof PerInstanceColorAppearance) {
                throw new DeveloperError('PerInstanceColorAppearance requires color GeometryInstanceAttribute');
            }
        this._primitive.appearance = appearance;
        }

        this._primitive.show = this.show;
        this._primitive.debugShowBoundingVolume = this.debugShowBoundingVolume;
        this._primitive.update(frameState);
    };

    /**
     * Returns the modifiable per-instance attributes for a {@link GeometryInstance}.
     *
     * @param {Object} id The id of the {@link GeometryInstance}.
     * @returns {Object} The typed array in the attribute's format or undefined if the is no instance with id.
     *
     * @exception {DeveloperError} must call update before calling getGeometryInstanceAttributes.
     *
     * @example
     * var attributes = primitive.getGeometryInstanceAttributes('an id');
     * attributes.color = Cesium.ColorGeometryInstanceAttribute.toValue(Cesium.Color.AQUA);
     * attributes.show = Cesium.ShowGeometryInstanceAttribute.toValue(true);
     */
    ClassificationPrimitive.prototype.getGeometryInstanceAttributes = function(id) {
        //>>includeStart('debug', pragmas.debug);
        if (!defined(this._primitive)) {
            throw new DeveloperError('must call update before calling getGeometryInstanceAttributes');
        }
        //>>includeEnd('debug');
        return this._primitive.getGeometryInstanceAttributes(id);
    };

    /**
     * Returns true if this object was destroyed; otherwise, false.
     * <p>
     * If this object was destroyed, it should not be used; calling any function other than
     * <code>isDestroyed</code> will result in a {@link DeveloperError} exception.
     * </p>
     *
     * @returns {Boolean} <code>true</code> if this object was destroyed; otherwise, <code>false</code>.
     *
     * @see ClassificationPrimitive#destroy
     */
    ClassificationPrimitive.prototype.isDestroyed = function() {
        return false;
    };

    /**
     * Destroys the WebGL resources held by this object.  Destroying an object allows for deterministic
     * release of WebGL resources, instead of relying on the garbage collector to destroy this object.
     * <p>
     * Once an object is destroyed, it should not be used; calling any function other than
     * <code>isDestroyed</code> will result in a {@link DeveloperError} exception.  Therefore,
     * assign the return value (<code>undefined</code>) to the object as done in the example.
     * </p>
     *
     * @exception {DeveloperError} This object was destroyed, i.e., destroy() was called.
     *
     * @example
     * e = e && e.destroy();
     *
     * @see ClassificationPrimitive#isDestroyed
     */
    ClassificationPrimitive.prototype.destroy = function() {
        this._primitive = this._primitive && this._primitive.destroy();
        this._sp = this._sp && this._sp.destroy();
        this._spPick = this._spPick && this._spPick.destroy();
        this._spPick2D = this._spPick2D && this._spPick2D.destroy();
        this._spColor = this._spColor && this._spColor.destroy();
        this._spColor2D = this._spColor2D && this._spColor2D.destroy();
        return destroyObject(this);
    };

    function hasAttributesForTextureCoordinatePlanes(attributes) {
        return defined(attributes.southWest_HIGH) && defined(attributes.southWest_LOW) &&
            defined(attributes.northWest_HIGH) && defined(attributes.northWest_LOW) &&
            defined(attributes.southEast_HIGH) && defined(attributes.southEast_LOW);
    }

    var encodeScratch = new EncodedCartesian3();
    function addAttributesForPoint(point, name, attributes) {
        var encoded = EncodedCartesian3.fromCartesian(point, encodeScratch);

        attributes[name + '_HIGH'] = new GeometryInstanceAttribute({
            componentDatatype: ComponentDatatype.FLOAT,
            componentsPerAttribute: 3,
            normalize: false,
            value : Cartesian3.pack(encoded.high, [0, 0, 0])
        });

        attributes[name + '_LOW'] = new GeometryInstanceAttribute({
            componentDatatype: ComponentDatatype.FLOAT,
            componentsPerAttribute: 3,
            normalize: false,
            value : Cartesian3.pack(encoded.low, [0, 0, 0])
        });
    }

    var cartographicScratch = new Cartographic();
    var rectangleCenterScratch = new Cartographic();
    var northCenterScratch = new Cartesian3();
    var southCenterScratch = new Cartesian3();
    var eastCenterScratch = new Cartesian3();
    var westCenterScratch = new Cartesian3();
    var points2DScratch = [new Cartesian2(), new Cartesian2(), new Cartesian2(), new Cartesian2()];
    var rotation2DScratch = new Matrix2();
    var min2DScratch = new Cartesian2();
    var max2DScratch = new Cartesian2();
    function getTextureCoordinateRotationAttribute(rectangle, ellipsoid, textureCoordinateRotation) {
        var theta = defaultValue(textureCoordinateRotation, 0.0);

        // Approximate scale such that the rectangle, if scaled and rotated, will completely enclose
        // the unrotated/unscaled rectangle.
        var cosTheta = Math.cos(theta);
        var sinTheta = Math.sin(theta);

        // Build a rectangle centered in 2D space approximating the bounding rectangle's dimensions
        var cartoCenter = Rectangle.center(rectangle, rectangleCenterScratch);

        var carto = cartographicScratch;
        carto.latitude = cartoCenter.latitude;

        carto.longitude = rectangle.west;
        var westCenter = Cartographic.toCartesian(carto, ellipsoid, westCenterScratch);

        carto.longitude = rectangle.east;
        var eastCenter = Cartographic.toCartesian(carto, ellipsoid, eastCenterScratch);

        carto.longitude = cartoCenter.longitude;
        carto.latitude = rectangle.north;
        var northCenter = Cartographic.toCartesian(carto, ellipsoid, northCenterScratch);

        carto.latitude = rectangle.south;
        var southCenter = Cartographic.toCartesian(carto, ellipsoid, southCenterScratch);

        var northSouthHalfDistance = Cartesian3.distance(northCenter, southCenter) * 0.5;
        var eastWestHalfDistance = Cartesian3.distance(eastCenter, westCenter) * 0.5;

        var points2D = points2DScratch;
        points2D[0].x = eastWestHalfDistance;
        points2D[0].y = northSouthHalfDistance;

        points2D[1].x = -eastWestHalfDistance;
        points2D[1].y = northSouthHalfDistance;

        points2D[2].x = eastWestHalfDistance;
        points2D[2].y = -northSouthHalfDistance;

        points2D[3].x = -eastWestHalfDistance;
        points2D[3].y = -northSouthHalfDistance;

        // Rotate the dimensions rectangle and compute min/max in rotated space
        var min2D = min2DScratch;
        min2D.x = Number.POSITIVE_INFINITY;
        min2D.y = Number.POSITIVE_INFINITY;
        var max2D = max2DScratch;
        max2D.x = Number.NEGATIVE_INFINITY;
        max2D.y = Number.NEGATIVE_INFINITY;

        var rotation2D = Matrix2.fromRotation(-theta, rotation2DScratch);
        for (var i = 0; i < 4; ++i) {
            var point2D = points2D[i];
            Matrix2.multiplyByVector(rotation2D, point2D, point2D);
            Cartesian2.minimumByComponent(point2D, min2D, min2D);
            Cartesian2.maximumByComponent(point2D, max2D, max2D);
        }

        // Depending on the rotation, east/west may be more appropriate for vertical scale than horizontal
        var scaleU, scaleV;
        if (Math.abs(sinTheta) < Math.abs(cosTheta)) {
            scaleU = eastWestHalfDistance / ((max2D.x - min2D.x) * 0.5);
            scaleV = northSouthHalfDistance / ((max2D.y - min2D.y) * 0.5);
        } else {
            scaleU = eastWestHalfDistance / ((max2D.y - min2D.y) * 0.5);
            scaleV = northSouthHalfDistance / ((max2D.x - min2D.x) * 0.5);
        }

        return new GeometryInstanceAttribute({
            componentDatatype: ComponentDatatype.FLOAT,
            componentsPerAttribute: 4,
            normalize: false,
            value : [sinTheta, cosTheta, scaleU, scaleV] // Precompute trigonometry for rotation and inverse of scale
        });
    }

    // Swizzle to 2D/CV projected space. This produces positions that
    // can directly be used in the VS for 2D/CV, but in practice there's
    // a lot of duplicated and zero values (see below).
    var swizzleScratch = new Cartesian3();
    function swizzle(cartesian) {
        Cartesian3.clone(cartesian, swizzleScratch);
        cartesian.x = swizzleScratch.z;
        cartesian.y = swizzleScratch.x;
        cartesian.z = swizzleScratch.y;
        return cartesian;
    }

    var cornerScratch = new Cartesian3();
    var northWestScratch = new Cartesian3();
    var southEastScratch = new Cartesian3();
    var highLowScratch = {high : 0.0, low : 0.0};
    function add2DTextureCoordinateAttributes(rectangle, frameState, attributes) {
        var projection = frameState.mapProjection;

        // Compute corner positions in double precision
        var carto = cartographicScratch;
        carto.height = 0.0;

        carto.longitude = rectangle.west;
        carto.latitude = rectangle.south;

        var southWestCorner = swizzle(projection.project(carto, cornerScratch));

        carto.latitude = rectangle.north;
        var northWest = swizzle(projection.project(carto, northWestScratch));

        carto.longitude = rectangle.east;
        carto.latitude = rectangle.south;
        var southEast = swizzle(projection.project(carto, southEastScratch));

        // Since these positions are all in the 2D plane, there's a lot of zeros
        // and a lot of repetition. So we only need to encode 4 values.
        // Encode:
        // x: y value for southWestCorner
        // y: z value for southWestCorner
        // z: z value for northWest
        // w: y value for southEast
        var valuesHigh = [0, 0, 0, 0];
        var valuesLow = [0, 0, 0, 0];
        var encoded = EncodedCartesian3.encode(southWestCorner.y, highLowScratch);
        valuesHigh[0] = encoded.high;
        valuesLow[0] = encoded.low;

        encoded = EncodedCartesian3.encode(southWestCorner.z, highLowScratch);
        valuesHigh[1] = encoded.high;
        valuesLow[1] = encoded.low;

        encoded = EncodedCartesian3.encode(northWest.z, highLowScratch);
        valuesHigh[2] = encoded.high;
        valuesLow[2] = encoded.low;

        encoded = EncodedCartesian3.encode(southEast.y, highLowScratch);
        valuesHigh[3] = encoded.high;
        valuesLow[3] = encoded.low;

        attributes.planes2D_HIGH = new GeometryInstanceAttribute({
            componentDatatype: ComponentDatatype.FLOAT,
            componentsPerAttribute: 4,
            normalize: false,
            value : valuesHigh
        });

        attributes.planes2D_LOW = new GeometryInstanceAttribute({
            componentDatatype: ComponentDatatype.FLOAT,
            componentsPerAttribute: 4,
            normalize: false,
            value : valuesLow
        });
    }

    /**
     * Gets an attributes object containing 3 high-precision points as 6 GeometryInstanceAttributes.
     * These points are used to compute eye-space planes, which are then used to compute texture
     * coordinates for small-area ClassificationPrimitives with materials or multiple non-overlapping instances.
     * @see ShadowVolumeAppearanceShader
     * @private
     *
     * @param {Rectangle} rectangle Rectangle object that the points will approximately bound
     * @param {Ellipsoid} ellipsoid Ellipsoid for converting Rectangle points to world coordinates
     * @param {Number} [textureCoordinateRotation=0] Texture coordinate rotation
     * @return {Object} An attributes dictionary containing planar texture coordinate attributes.
     */
    ClassificationPrimitive.getPlanarTextureCoordinateAttributes = function(rectangle, ellipsoid, frameState, textureCoordinateRotation) {
        //>>includeStart('debug', pragmas.debug);
        Check.typeOf.object('rectangle', rectangle);
        Check.typeOf.object('ellipsoid', ellipsoid);
        Check.typeOf.object('frameState', frameState);
        //>>includeEnd('debug');

        // Compute corner positions in double precision
        var carto = cartographicScratch;
        carto.height = 0.0;

        carto.longitude = rectangle.west;
        carto.latitude = rectangle.south;

        var corner = Cartographic.toCartesian(carto, ellipsoid, cornerScratch);

        carto.latitude = rectangle.north;
        var northWest = Cartographic.toCartesian(carto, ellipsoid, northWestScratch);

        carto.longitude = rectangle.east;
        carto.latitude = rectangle.south;
        var southEast = Cartographic.toCartesian(carto, ellipsoid, southEastScratch);

        var attributes = {
            stSineCosineUVScale : getTextureCoordinateRotationAttribute(rectangle, ellipsoid, textureCoordinateRotation)
        };
        addAttributesForPoint(corner, 'southWest', attributes);
        addAttributesForPoint(northWest, 'northWest', attributes);
        addAttributesForPoint(southEast, 'southEast', attributes);

        add2DTextureCoordinateAttributes(rectangle, frameState, attributes);
        return attributes;
    };

    var spherePointScratch = new Cartesian3();
    function latLongToSpherical(latitude, longitude, ellipsoid, result) {
        var cartographic = cartographicScratch;
        cartographic.latitude = latitude;
        cartographic.longitude = longitude;
        cartographic.height = 0.0;

        var spherePoint = Cartographic.toCartesian(cartographic, ellipsoid, spherePointScratch);

        // Project into plane with vertical for latitude
        var magXY = Math.sqrt(spherePoint.x * spherePoint.x + spherePoint.y * spherePoint.y);

        // Use fastApproximateAtan2 for alignment with shader
        var sphereLatitude = CesiumMath.fastApproximateAtan2(magXY, spherePoint.z);
        var sphereLongitude = CesiumMath.fastApproximateAtan2(spherePoint.x, spherePoint.y);

        result.x = sphereLatitude;
        result.y = sphereLongitude;

        return result;
    }

    var sphericalScratch = new Cartesian2();
    /**
     * Gets an attributes object containing the southwest corner of a rectangular area in spherical coordinates,
     * as well as the inverse of the latitude/longitude range.
     * These are computed using the same atan2 approximation used in the shader.
     * Used when computing texture coordinates for large-area ClassificationPrimitives with materials or
     * multiple non-overlapping instances.
     * @see ShadowVolumeAppearanceShader
     * @private
     *
     * @param {Rectangle} rectangle Rectangle object that the spherical extents will approximately bound
     * @param {Ellipsoid} ellipsoid Ellipsoid for converting Rectangle points to world coordinates
     * @param {Number} [textureCoordinateRotation=0] Texture coordinate rotation
     * @return An attributes dictionary containing spherical texture coordinate attributes.
     */
    ClassificationPrimitive.getSphericalExtentGeometryInstanceAttributes = function(rectangle, ellipsoid, frameState, textureCoordinateRotation) {
        //>>includeStart('debug', pragmas.debug);
        Check.typeOf.object('rectangle', rectangle);
        Check.typeOf.object('ellipsoid', ellipsoid);
        Check.typeOf.object('frameState', frameState);
        //>>includeEnd('debug');

        // rectangle cartographic coords !== spherical because it's on an ellipsoid
        var southWestExtents = latLongToSpherical(rectangle.south, rectangle.west, ellipsoid, sphericalScratch);

        // Slightly pad extents to avoid floating point error when fragment culling at edges.
        var south = southWestExtents.x - CesiumMath.EPSILON5;
        var west = southWestExtents.y - CesiumMath.EPSILON5;

        var northEastExtents = latLongToSpherical(rectangle.north, rectangle.east, ellipsoid, sphericalScratch);
        var north = northEastExtents.x + CesiumMath.EPSILON5;
        var east = northEastExtents.y + CesiumMath.EPSILON5;

        var longitudeRangeInverse = 1.0 / (east - west);
        var latitudeRangeInverse = 1.0 / (north - south);

        var attributes = {
            sphericalExtents : new GeometryInstanceAttribute({
                componentDatatype: ComponentDatatype.FLOAT,
                componentsPerAttribute: 4,
                normalize: false,
                value : [south, west, latitudeRangeInverse, longitudeRangeInverse]
            }),
            stSineCosineUVScale : getTextureCoordinateRotationAttribute(rectangle, ellipsoid, textureCoordinateRotation)
        };

        add2DTextureCoordinateAttributes(rectangle, frameState, attributes);
        return attributes;
    };

    return ClassificationPrimitive;
});<|MERGE_RESOLUTION|>--- conflicted
+++ resolved
@@ -633,20 +633,14 @@
             vsPick = Primitive._appendShowToShader(primitive, vsPick);
             vsPick = Primitive._updatePickColorAttribute(vsPick);
 
-<<<<<<< HEAD
             var pick3DShadowVolumeAppearanceShader = new ShadowVolumeAppearanceShader(cullUsingExtents, usePlanarExtents, false, vsPick);
             var pickFS3D = new ShaderSource({
                 sources : [pick3DShadowVolumeAppearanceShader.fragmentShaderSource],
                 pickColorQualifier : 'varying'
-=======
-            var pickVS = new ShaderSource({
+            });
+
+            var pickVS3D = new ShaderSource({
                 defines : [extrudedDefine, disableGlPositionLogDepth],
-                sources : [vsPick]
->>>>>>> 6c1285f4
-            });
-
-            var pickVS3D = new ShaderSource({
-                defines : [extrudedDefine],
                 sources : [pick3DShadowVolumeAppearanceShader.vertexShaderSource]
             });
 
@@ -665,7 +659,7 @@
             });
 
             var pickVS2D = new ShaderSource({
-                defines : [extrudedDefine],
+                defines : [extrudedDefine, disableGlPositionLogDepth],
                 sources : [pick2DShadowVolumeAppearanceShader.vertexShaderSource]
             });
 
@@ -718,7 +712,7 @@
         });
 
         var vsColorSource = new ShaderSource({
-            defines : [extrudedDefine],
+            defines : [extrudedDefine, disableGlPositionLogDepth],
             sources : [shadowVolumeAppearanceShader.vertexShaderSource]
         });
 
@@ -744,7 +738,7 @@
         });
 
         var vsColorSource2D = new ShaderSource({
-            defines : [extrudedDefine],
+            defines : [extrudedDefine, disableGlPositionLogDepth],
             sources : [shadowVolumeAppearanceShader2D.vertexShaderSource]
         });
 
