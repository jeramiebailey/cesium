--- conflicted
+++ resolved
@@ -122,8 +122,6 @@
         fs += '\n\n';
 
         fs +=
-<<<<<<< HEAD
-=======
             'vec4 getCascadeWeights(float depthEye) \n' +
             '{ \n' +
             '    // One component is set to 1.0 and all others set to 0.0. \n' +
@@ -149,7 +147,6 @@
             '           vec4(0.0, 0.0, 1.0, 1.0) * weights.z + \n' +
             '           vec4(1.0, 0.0, 1.0, 1.0) * weights.w; \n' +
             '} \n' +
->>>>>>> ededdf0d
             'vec4 getPositionEC() \n' +
             '{ \n' +
             (hasPositionVarying ?
@@ -160,8 +157,6 @@
             '{ \n' +
             '    return normalize(' + normalVaryingName + '); \n' +
             '} \n' +
-<<<<<<< HEAD
-=======
 
             (isPointLight && usesCubeMap ?
             'float sampleTexture(vec3 d) \n' +
@@ -226,7 +221,6 @@
             '    visibility = max(visibility, 0.3); \n' +
             '    return visibility; \n' +
             '} \n' +
->>>>>>> ededdf0d
             'void applyNormalOffset(inout vec4 positionEC, vec3 normalEC, float nDotL) \n' +
             '{ \n' +
             (bias.normalOffset && hasNormalVarying ?
@@ -274,11 +268,6 @@
                 '    float nDotL = clamp(dot(normalEC, -directionEC), 0.0, 1.0); \n' +
 
                 (usesCubeMap ?
-<<<<<<< HEAD
-                '    float visibility = czm_shadowVisibility(directionWC, distance, depthBias, nDotL, normalShadingSmooth); \n' :
-                '    vec2 uv = directionToUV(directionWC); \n' +
-                '    float visibility = czm_shadowVisibility(uv, distance, depthBias, nDotL, normalShadingSmooth); \n') +
-=======
                 '    float visibility = getVisibility(directionWC, distance, nDotL, radius); \n' :
                 '    vec2 uv = directionToUV(directionWC); \n' +
                 '    float visibility = getVisibility(uv, distance, nDotL, radius); \n') +
@@ -304,7 +293,6 @@
                 '    if (any(lessThan(shadowPosition, vec4(0.0))) || any(greaterThan(shadowPosition, vec4(1.001)))) { \n' +
                 '        return; \n' +
                 '    } \n' +
->>>>>>> ededdf0d
 
                 '    float visibility = getVisibility(shadowPosition.xy, shadowPosition.z, nDotL, czm_shadowMapDistance); \n' +
                 '    gl_FragColor.rgb *= visibility; \n' +
@@ -326,12 +314,8 @@
                 '    } \n' +
 
                 '    // Get the cascade based on the eye-space depth \n' +
-<<<<<<< HEAD
-                '    vec4 weights = czm_cascadeWeights(depth); \n' +
-=======
                 '    vec4 weights = getCascadeWeights(depth); \n' +
                 '    float shadowDistance = getCascadeDistance(weights); \n' +
->>>>>>> ededdf0d
 
                 '    // Apply normal offset \n' +
                 '    vec3 normalEC = getNormalEC(); \n' +
@@ -342,11 +326,7 @@
                 '    vec4 shadowPosition = czm_cascadeMatrix(weights) * positionEC; \n' +
 
                 '    // Get visibility \n' +
-<<<<<<< HEAD
-                '    float visibility = czm_shadowVisibility(shadowPosition.xy, shadowPosition.z, depthBias, nDotL, normalShadingSmooth); \n' +
-=======
                 '    float visibility = getVisibility(shadowPosition.xy, shadowPosition.z, nDotL, shadowDistance); \n' +
->>>>>>> ededdf0d
 
                 '    // Fade out shadows that are far away \n' +
                 '    float fade = max((depth - maxDepth * 0.8) / (maxDepth * 0.2), 0.0); \n' +
@@ -375,11 +355,7 @@
                 '        return; \n' +
                 '    } \n' +
 
-<<<<<<< HEAD
-                '    float visibility = czm_shadowVisibility(shadowPosition.xy, shadowPosition.z, depthBias, nDotL, normalShadingSmooth); \n' +
-=======
                 '    float visibility = getVisibility(shadowPosition.xy, shadowPosition.z, nDotL, czm_shadowMapDistance); \n' +
->>>>>>> ededdf0d
                 '    gl_FragColor.rgb *= visibility; \n' +
                 '} \n';
         }
