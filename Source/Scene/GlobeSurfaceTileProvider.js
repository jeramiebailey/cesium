--- conflicted
+++ resolved
@@ -869,7 +869,6 @@
             u_dayTextureSplit : function() {
                 return this.properties.dayTextureSplit;
             },
-<<<<<<< HEAD
             u_clippingPlanesLength : function() {
                 return this.properties.clippingPlanes.length;
             },
@@ -880,10 +879,9 @@
                 var style = this.properties.clippingPlanesEdgeColor;
                 style.alpha = this.properties.clippingPlanesEdgeWidth;
                 return style;
-=======
+            },
             u_minimumBrightness : function() {
                 return frameState.fog.minimumBrightness;
->>>>>>> 5a463ba1
             },
 
             // make a separate object so that changes to the properties are seen on
@@ -1298,7 +1296,6 @@
             uniformMapProperties.minMaxHeight.y = encoding.maximumHeight;
             Matrix4.clone(encoding.matrix, uniformMapProperties.scaleAndBias);
 
-<<<<<<< HEAD
             // update clipping planes
             var clippingPlanes = tileProvider.clippingPlanes;
             var length = 0;
@@ -1325,14 +1322,11 @@
             var clippingPlanesEnabled = defined(clippingPlanes) && clippingPlanes.enabled && (uniformMapProperties.clippingPlanes.length > 0);
             var combineClippingRegions = clippingPlanesEnabled ? clippingPlanes.combineClippingRegions : true;
 
-            command.shaderProgram = tileProvider._surfaceShaderSet.getShaderProgram(frameState, surfaceTile, numberOfDayTextures, applyBrightness, applyContrast, applyHue, applySaturation, applyGamma, applyAlpha, applySplit, showReflectiveOcean, showOceanWaves, tileProvider.enableLighting, hasVertexNormals, useWebMercatorProjection, applyFog, clippingPlanesEnabled, combineClippingRegions);
-=======
             if (defined(tileProvider.uniformMap)) {
                 uniformMap = combine(uniformMap, tileProvider.uniformMap);
             }
 
-            command.shaderProgram = tileProvider._surfaceShaderSet.getShaderProgram(frameState, surfaceTile, numberOfDayTextures, applyBrightness, applyContrast, applyHue, applySaturation, applyGamma, applyAlpha, applySplit, showReflectiveOcean, showOceanWaves, tileProvider.enableLighting, hasVertexNormals, useWebMercatorProjection, applyFog);
->>>>>>> 5a463ba1
+            command.shaderProgram = tileProvider._surfaceShaderSet.getShaderProgram(frameState, surfaceTile, numberOfDayTextures, applyBrightness, applyContrast, applyHue, applySaturation, applyGamma, applyAlpha, applySplit, showReflectiveOcean, showOceanWaves, tileProvider.enableLighting, hasVertexNormals, useWebMercatorProjection, applyFog, clippingPlanesEnabled, combineClippingRegions);
             command.castShadows = castShadows;
             command.receiveShadows = receiveShadows;
             command.renderState = renderState;
