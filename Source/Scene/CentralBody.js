--- conflicted
+++ resolved
@@ -718,15 +718,10 @@
             // render depth plane
             if (mode === SceneMode.SCENE3D || mode === SceneMode.COLUMBUS_VIEW) {
                 if (!this.depthTestAgainstTerrain) {
-<<<<<<< HEAD
-                    //colorCommandList.push(this._clearDepthCommand);
-                    //colorCommandList.push(this._depthCommand);
-=======
                     colorCommandList.push(this._clearDepthCommand);
                     if (mode === SceneMode.SCENE3D) {
                         colorCommandList.push(this._depthCommand);
                     }
->>>>>>> 21f338b5
                 }
             }
         }
