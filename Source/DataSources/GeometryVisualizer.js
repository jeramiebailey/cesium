--- conflicted
+++ resolved
@@ -138,19 +138,30 @@
         var numberOfClassificationTypes = ClassificationType.NUMBER_OF_CLASSIFICATION_TYPES;
         var groundColorBatches = new Array(numberOfClassificationTypes);
         var groundMaterialBatches = [];
+        var mapProjection = scene.mapProjection;
         if (supportsMaterialsforEntitiesOnTerrain) {
             for (i = 0; i < numberOfClassificationTypes; ++i) {
-<<<<<<< HEAD
-                groundMaterialBatches.push(new StaticGroundGeometryPerMaterialBatch(groundPrimitives, i, MaterialAppearance, scene.mapProjection));
-                groundColorBatches[i] = new StaticGroundGeometryPerMaterialBatch(groundPrimitives, i, PerInstanceColorAppearance, scene.mapProjection);
-=======
-                groundMaterialBatches.push(new StaticGroundGeometryPerMaterialBatch(groundPrimitives, i, MaterialAppearance));
-                groundColorBatches[i] = new StaticGroundGeometryColorBatch(groundPrimitives, i);
->>>>>>> 05380a6d
+                groundMaterialBatches.push(
+                    new StaticGroundGeometryPerMaterialBatch(
+                        groundPrimitives,
+                        i,
+                        MaterialAppearance,
+                        mapProjection
+                    )
+                );
+                groundColorBatches[i] = new StaticGroundGeometryColorBatch(
+                    groundPrimitives,
+                    i,
+                    mapProjection
+                );
             }
         } else {
             for (i = 0; i < numberOfClassificationTypes; ++i) {
-                groundColorBatches[i] = new StaticGroundGeometryColorBatch(groundPrimitives, i);
+                groundColorBatches[i] = new StaticGroundGeometryColorBatch(
+                    groundPrimitives,
+                    i,
+                    mapProjection
+                );
             }
         }
 
