--- conflicted
+++ resolved
@@ -18,72 +18,6 @@
     padding-right: 5px;
 }
 
-<<<<<<< HEAD
-.cesium-widget-button {
-    display: inline-block;
-    position: relative;
-    background: #303336;
-    border: 1px solid #444;
-    color: #edffff;  /* For text buttons */
-    fill: #edffff;   /* For SVG buttons */
-    border-radius: 5px;
-    padding: 4px 12px;
-    margin: 0 3px;
-    cursor: pointer;
-    overflow: hidden;
-    -moz-user-select: none;
-    -webkit-user-select: none;
-    user-select: none;
-}
-
-.cesium-widget-button:focus {
-    color: #fff;  /* For text buttons */
-    fill: #fff;   /* For SVG buttons */
-    border-color: #ea4;
-    outline: none;
-}
-
-.cesium-widget-button:hover {
-    color: #fff;  /* For text buttons */
-    fill: #fff;   /* For SVG buttons */
-    background: #48b;
-    border-color: #aef;
-    box-shadow: 0 0 8px #fff;
-}
-
-.cesium-widget-button:active {
-    color: #000;  /* For text buttons */
-    fill: #000;   /* For SVG buttons */
-    background: #adf;
-    border-color: #fff;
-    box-shadow: 0 0 8px #fff;
-}
-
-.cesium-widget-button:disabled,
-.cesium-widget-button-disabled,
-.cesium-widget-button-disabled:focus,
-.cesium-widget-button-disabled:hover,
-.cesium-widget-button-disabled:active {
-    background: #303336;
-    border-color: #444;
-    color: #646464;  /* For text buttons */
-    fill: #646464;   /* For SVG buttons */
-    box-shadow: none;
-    cursor: default;
-}
-
-.cesium-widget-toolbar-icon {
-    -moz-box-sizing: border-box;
-    box-sizing: border-box;
-    width: 32px;
-    height: 32px;
-    padding: 0;
-    vertical-align: middle;
-    z-index: 0;  /* Workaround for rounded raster image corners in Chrome */
-}
-
-=======
->>>>>>> 7b799863
 .cesium-widget-errorPanel {
     position: absolute;
     top: 0;
