--- conflicted
+++ resolved
@@ -42,12 +42,7 @@
      *        written to the console reminding you that you must create and supply a Bing Maps
      *        key as soon as possible.  Please do not deploy an application that uses
      *        this widget without creating a separate key for your application.
-<<<<<<< HEAD
-     * @param {Number} [options.flightDuration=1500] The duration of the camera flight to an entered location, in milliseconds.
-=======
-     * @param {Ellipsoid} [options.ellipsoid=Ellipsoid.WGS84] The Scene's primary ellipsoid.
      * @param {Number} [options.flightDuration=1.5] The duration of the camera flight to an entered location, in seconds.
->>>>>>> 87c1a304
      */
     var GeocoderViewModel = function(options) {
         //>>includeStart('debug', pragmas.debug);
@@ -63,12 +58,7 @@
 
         this._key = BingMapsApi.getKey(options.key);
         this._scene = options.scene;
-<<<<<<< HEAD
-        this._flightDuration = defaultValue(options.flightDuration, 1500);
-=======
-        this._ellipsoid = defaultValue(options.ellipsoid, Ellipsoid.WGS84);
         this._flightDuration = defaultValue(options.flightDuration, 1.5);
->>>>>>> 87c1a304
         this._searchText = '';
         this._isSearchInProgress = false;
         this._geocodeInProgress = undefined;
@@ -250,13 +240,6 @@
             viewModel._scene.camera.flyTo({
                 destination : position,
                 duration : viewModel._flightDuration,
-<<<<<<< HEAD
-=======
-                complete : function() {
-                    var screenSpaceCameraController = viewModel._scene.screenSpaceCameraController;
-                    screenSpaceCameraController.ellipsoid = viewModel._ellipsoid;
-                },
->>>>>>> 87c1a304
                 endTransform : Matrix4.IDENTITY,
                 convert : false
             });
