/*global define*/
define([
        '../../Core/BingMapsApi',
        '../../Core/defaultValue',
        '../../Core/defined',
        '../../Core/defineProperties',
        '../../Core/DeveloperError',
<<<<<<< HEAD
        '../../Core/Ellipsoid',
=======
        '../../Core/Rectangle',
>>>>>>> 2fe8fc88
        '../../Core/jsonp',
        '../../Core/Matrix4',
        '../../Core/Rectangle',
        '../../Scene/CameraColumbusViewMode',
        '../../Scene/CameraFlightPath',
        '../../Scene/SceneMode',
        '../../ThirdParty/knockout',
        '../../ThirdParty/when',
        '../createCommand'
    ], function(
        BingMapsApi,
        defaultValue,
        defined,
        defineProperties,
        DeveloperError,
<<<<<<< HEAD
        Ellipsoid,
=======
        Rectangle,
>>>>>>> 2fe8fc88
        jsonp,
        Matrix4,
        Rectangle,
        CameraColumbusViewMode,
        CameraFlightPath,
        SceneMode,
        knockout,
        when,
        createCommand) {
    "use strict";

    /**
     * The view model for the {@link Geocoder} widget.
     * @alias GeocoderViewModel
     * @constructor
     *
     * @param {Scene} options.scene The Scene instance to use.
     * @param {String} [options.url='//dev.virtualearth.net'] The base URL of the Bing Maps API.
     * @param {String} [options.key] The Bing Maps key for your application, which can be
     *        created at <a href='https://www.bingmapsportal.com/'>https://www.bingmapsportal.com/</a>.
     *        If this parameter is not provided, {@link BingMapsApi.defaultKey} is used.
     *        If {@link BingMapsApi.defaultKey} is undefined as well, a message is
     *        written to the console reminding you that you must create and supply a Bing Maps
     *        key as soon as possible.  Please do not deploy an application that uses
     *        this widget without creating a separate key for your application.
<<<<<<< HEAD
     * @param {Ellipsoid} [options.ellipsoid=Ellipsoid.WGS84] The Scene's primary ellipsoid.
     * @param {Number} [options.flightDuration=1500] The duration of the camera flight to an entered location, in milliseconds.
=======
     * @param {Number} [description.flightDuration=1500] The duration of the camera flight to an entered location, in milliseconds.
>>>>>>> 2fe8fc88
     */
    var GeocoderViewModel = function(options) {
        //>>includeStart('debug', pragmas.debug);
        if (!defined(options) || !defined(options.scene)) {
            throw new DeveloperError('options.scene is required.');
        }
        //>>includeEnd('debug');

        this._url = defaultValue(options.url, '//dev.virtualearth.net/');
        if (this._url.length > 0 && this._url[this._url.length - 1] !== '/') {
            this._url += '/';
        }

<<<<<<< HEAD
        this._key = BingMapsApi.getKey(options.key);
        this._scene = options.scene;
        this._ellipsoid = defaultValue(options.ellipsoid, Ellipsoid.WGS84);
        this._flightDuration = defaultValue(options.flightDuration, 1500);
=======
        this._key = BingMapsApi.getKey(description.key);
        this._scene = description.scene;
        this._flightDuration = defaultValue(description.flightDuration, 1500);
>>>>>>> 2fe8fc88
        this._searchText = '';
        this._isSearchInProgress = false;
        this._geocodeInProgress = undefined;

        var that = this;
        this._searchCommand = createCommand(function() {
            if (that.isSearchInProgress) {
                cancelGeocode(that);
            } else {
                geocode(that);
            }
        });

        knockout.track(this, ['_searchText', '_isSearchInProgress']);

        /**
         * Gets a value indicating whether a search is currently in progress.  This property is observable.
         *
         * @type {Boolean}
         */
        this.isSearchInProgress = undefined;
        knockout.defineProperty(this, 'isSearchInProgress', {
            get : function() {
                return this._isSearchInProgress;
            }
        });

        /**
         * Gets or sets the text to search for.
         *
         * @type {String}
         */
        this.searchText = undefined;
        knockout.defineProperty(this, 'searchText', {
            get : function() {
                if (this.isSearchInProgress) {
                    return 'Searching...';
                }
                return this._searchText;
            },
            set : function(value) {
                //>>includeStart('debug', pragmas.debug);
                if (typeof value !== 'string') {
                    throw new DeveloperError('value must be a valid string.');
                }
                //>>includeEnd('debug');

                this._searchText = value;
            }
        });

        /**
         * Gets or sets the the duration of the camera flight in milliseconds.
         * A value of zero causes the camera to instantly switch to the geocoding location.
         *
         * @type {Number}
         * @default 1500
         */
        this.flightDuration = undefined;
        knockout.defineProperty(this, 'flightDuration', {
            get : function() {
                return this._flightDuration;
            },
            set : function(value) {
                //>>includeStart('debug', pragmas.debug);
                if (value < 0) {
                    throw new DeveloperError('value must be positive.');
                }
                //>>includeEnd('debug');

                this._flightDuration = value;
            }
        });
    };

    defineProperties(GeocoderViewModel.prototype, {
        /**
         * Gets the Bing maps url.
         * @memberof GeocoderViewModel.prototype
         *
         * @type {String}
         */
        url : {
            get : function() {
                return this._url;
            }
        },

        /**
         * Gets the Bing maps key.
         * @memberof GeocoderViewModel.prototype
         *
         * @type {String}
         */
        key : {
            get : function() {
                return this._key;
            }
        },

        /**
         * Gets the scene to control.
         * @memberof GeocoderViewModel.prototype
         *
         * @type {Scene}
         */
        scene : {
            get : function() {
                return this._scene;
            }
        },

        /**
         * Gets the Command that is executed when the button is clicked.
         * @memberof GeocoderViewModel.prototype
         *
         * @type {Command}
         */
        search : {
            get : function() {
                return this._searchCommand;
            }
        }
    });

    var transform2D = new Matrix4(0.0, 0.0, 1.0, 0.0,
            1.0, 0.0, 0.0, 0.0,
            0.0, 1.0, 0.0, 0.0,
            0.0, 0.0, 0.0, 1.0);

    function geocode(viewModel) {
        var query = viewModel.searchText;

        if (/^\s*$/.test(query)) {
            //whitespace string
            return;
        }

        viewModel._isSearchInProgress = true;

        var promise = jsonp(viewModel._url + 'REST/v1/Locations', {
            parameters : {
                query : query,
                key : viewModel._key

            },
            callbackParameterName : 'jsonp'
        });

        var geocodeInProgress = viewModel._geocodeInProgress = when(promise, function(result) {
            if (geocodeInProgress.cancel) {
                return;
            }
            viewModel._isSearchInProgress = false;

            if (result.resourceSets.length === 0) {
                viewModel.searchText = viewModel._searchText + ' (not found)';
                return;
            }

            var resourceSet = result.resourceSets[0];
            if (resourceSet.resources.length === 0) {
                viewModel.searchText = viewModel._searchText + ' (not found)';
                return;
            }

            var resource = resourceSet.resources[0];

            viewModel._searchText = resource.name;
            var bbox = resource.bbox;
            var south = bbox[0];
            var west = bbox[1];
            var north = bbox[2];
            var east = bbox[3];
            var rectangle = Rectangle.fromDegrees(west, south, east, north);

            var camera = viewModel._scene.camera;
            var position = camera.getRectangleCameraCoordinates(rectangle);
            if (!defined(position)) {
                // This can happen during a scene mode transition.
                return;
            }

            var options = {
                destination : position,
                duration : viewModel._flightDuration,
                onComplete : function() {
                    var screenSpaceCameraController = viewModel._scene.screenSpaceCameraController;
                    screenSpaceCameraController.globe = viewModel._scene.globe;
                    screenSpaceCameraController.columbusViewMode = CameraColumbusViewMode.FREE;
                },
                endReferenceFrame : (viewModel._scene.mode !== SceneMode.SCENE3D) ? transform2D : Matrix4.IDENTITY
            };

            var flight = CameraFlightPath.createAnimation(viewModel._scene, options);
            viewModel._scene.animations.add(flight);
        }, function() {
            if (geocodeInProgress.cancel) {
                return;
            }

            viewModel._isSearchInProgress = false;
            viewModel.searchText = viewModel._searchText + ' (error)';
        });
    }

    function cancelGeocode(viewModel) {
        viewModel._isSearchInProgress = false;
        if (defined(viewModel._geocodeInProgress)) {
            viewModel._geocodeInProgress.cancel = true;
            viewModel._geocodeInProgress = undefined;
        }
    }

    return GeocoderViewModel;
});<|MERGE_RESOLUTION|>--- conflicted
+++ resolved
@@ -5,11 +5,6 @@
         '../../Core/defined',
         '../../Core/defineProperties',
         '../../Core/DeveloperError',
-<<<<<<< HEAD
-        '../../Core/Ellipsoid',
-=======
-        '../../Core/Rectangle',
->>>>>>> 2fe8fc88
         '../../Core/jsonp',
         '../../Core/Matrix4',
         '../../Core/Rectangle',
@@ -25,11 +20,6 @@
         defined,
         defineProperties,
         DeveloperError,
-<<<<<<< HEAD
-        Ellipsoid,
-=======
-        Rectangle,
->>>>>>> 2fe8fc88
         jsonp,
         Matrix4,
         Rectangle,
@@ -55,12 +45,7 @@
      *        written to the console reminding you that you must create and supply a Bing Maps
      *        key as soon as possible.  Please do not deploy an application that uses
      *        this widget without creating a separate key for your application.
-<<<<<<< HEAD
-     * @param {Ellipsoid} [options.ellipsoid=Ellipsoid.WGS84] The Scene's primary ellipsoid.
      * @param {Number} [options.flightDuration=1500] The duration of the camera flight to an entered location, in milliseconds.
-=======
-     * @param {Number} [description.flightDuration=1500] The duration of the camera flight to an entered location, in milliseconds.
->>>>>>> 2fe8fc88
      */
     var GeocoderViewModel = function(options) {
         //>>includeStart('debug', pragmas.debug);
@@ -74,16 +59,9 @@
             this._url += '/';
         }
 
-<<<<<<< HEAD
         this._key = BingMapsApi.getKey(options.key);
         this._scene = options.scene;
-        this._ellipsoid = defaultValue(options.ellipsoid, Ellipsoid.WGS84);
         this._flightDuration = defaultValue(options.flightDuration, 1500);
-=======
-        this._key = BingMapsApi.getKey(description.key);
-        this._scene = description.scene;
-        this._flightDuration = defaultValue(description.flightDuration, 1500);
->>>>>>> 2fe8fc88
         this._searchText = '';
         this._isSearchInProgress = false;
         this._geocodeInProgress = undefined;
