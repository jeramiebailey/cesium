/*global define*/
define([
        '../../Core/defaultValue',
        '../../Core/defined',
        '../../Core/DeveloperError',
        '../../Core/defineProperties',
        '../../Core/destroyObject',
        '../../Core/Event',
        '../../Core/EventHelper',
        '../../Core/formatError',
        '../../Core/requestAnimationFrame',
        '../../DynamicScene/DataSourceCollection',
        '../../DynamicScene/DataSourceDisplay',
        '../Animation/Animation',
        '../Animation/AnimationViewModel',
        '../BaseLayerPicker/BaseLayerPicker',
        '../BaseLayerPicker/createDefaultImageryProviderViewModels',
        '../BaseLayerPicker/createDefaultTerrainProviderViewModels',
        '../CesiumWidget/CesiumWidget',
        '../ClockViewModel',
        '../DataSourceBrowser/DataSourceBrowser',
        '../FullscreenButton/FullscreenButton',
        '../Geocoder/Geocoder',
        '../getElement',
        '../HomeButton/HomeButton',
        '../InfoBox/InfoBox',
        '../SceneModePicker/SceneModePicker',
        '../SelectionIndicator/SelectionIndicator',
        '../subscribeAndEvaluate',
        '../Timeline/Timeline',
        '../../ThirdParty/knockout'
    ], function(
        defaultValue,
        defined,
        DeveloperError,
        defineProperties,
        destroyObject,
        Event,
        EventHelper,
        formatError,
        requestAnimationFrame,
        DataSourceCollection,
        DataSourceDisplay,
        Animation,
        AnimationViewModel,
        BaseLayerPicker,
        createDefaultImageryProviderViewModels,
        createDefaultTerrainProviderViewModels,
        CesiumWidget,
        ClockViewModel,
        DataSourceBrowser,
        FullscreenButton,
        Geocoder,
        getElement,
        HomeButton,
        InfoBox,
        SceneModePicker,
        SelectionIndicator,
        subscribeAndEvaluate,
        Timeline,
        knockout) {
    "use strict";

    function onTimelineScrubfunction(e) {
        var clock = e.clock;
        clock.currentTime = e.timeJulian;
        clock.shouldAnimate = false;
    }

    function startRenderLoop(viewer) {
        viewer._renderLoopRunning = true;

        function render() {
            if (viewer.isDestroyed()) {
                return;
            }

            try {
                if (viewer._useDefaultRenderLoop) {
                    viewer.resize();
                    viewer.render();
                    requestAnimationFrame(render);
                } else {
                    viewer._renderLoopRunning = false;
                }
            } catch (error) {
                viewer._useDefaultRenderLoop = false;
                viewer._renderLoopRunning = false;
                viewer._renderLoopError.raiseEvent(viewer, error);
                if (viewer._showRenderLoopErrors) {
                    /*global console*/
                    var title = 'An error occurred while rendering.  Rendering has stopped.';
                    var message = formatError(error);
                    viewer.cesiumWidget.showErrorPanel(title, message);
                    console.error(title + ' ' + message);
                }
            }
        }

        requestAnimationFrame(render);
    }

    /**
     * A base widget for building applications.  It composites all of the standard Cesium widgets into one reusable package.
     * The widget can always be extended by using mixins, which add functionality useful for a variety of applications.
     *
     * @alias Viewer
     * @constructor
     *
     * @param {Element|String} container The DOM element or ID that will contain the widget.
     * @param {Object} [options] Configuration options for the widget.
     * @param {Boolean} [options.animation=true] If set to false, the Animation widget will not be created.
     * @param {Boolean} [options.baseLayerPicker=true] If set to false, the BaseLayerPicker widget will not be created.
     * @param {Boolean} [options.dataSourceBrowser=true] If set to false, the DataSourceBrowser widget will not be created.
     * @param {Boolean} [options.fullscreenButton=true] If set to false, the FullscreenButton widget will not be created.
     * @param {Boolean} [options.geocoder=true] If set to false, the Geocoder widget will not be created.
     * @param {Boolean} [options.homeButton=true] If set to false, the HomeButton widget will not be created.
     * @param {Boolean} [options.infoBox=true] If set to false, the InfoBox widget will not be created.
     * @param {Boolean} [options.sceneModePicker=true] If set to false, the SceneModePicker widget will not be created.
     * @param {Boolean} [options.selectionIndicator=true] If set to false, the SelectionIndicator widget will not be created.
     * @param {Boolean} [options.timeline=true] If set to false, the Timeline widget will not be created.
     * @param {ProviderViewModel} [options.selectedImageryProviderViewModel] The view model for the current base imagery layer, if not supplied the first available base layer is used.  This value is only valid if options.baseLayerPicker is set to true.
     * @param {Array} [options.imageryProviderViewModels=createDefaultImageryProviderViewModels()] The array of ProviderViewModels to be selectable from the BaseLayerPicker.  This value is only valid if options.baseLayerPicker is set to true.
     * @param {ProviderViewModel} [options.selectedTerrainProviderViewModel] The view model for the current base terrain layer, if not supplied the first available base layer is used.  This value is only valid if options.baseLayerPicker is set to true.
     * @param {Array} [options.terrainProviderViewModels=createDefaultTerrainProviderViewModels()] The array of ProviderViewModels to be selectable from the BaseLayerPicker.  This value is only valid if options.baseLayerPicker is set to true.
     * @param {ImageryProvider} [options.imageryProvider=new BingMapsImageryProvider()] The imagery provider to use.  This value is only valid if options.baseLayerPicker is set to false.
     * @param {TerrainProvider} [options.terrainProvider=new EllipsoidTerrainProvider()] The terrain provider to use
     * @param {SkyBox} [options.skyBox] The skybox used to render the stars.  When <code>undefined</code>, the default stars are used.
     * @param {Element} [options.fullscreenElement=document.body] The element to make full screen when the full screen button is pressed.
     * @param {Boolean} [options.useDefaultRenderLoop=true] True if this widget should control the render loop, false otherwise.
     * @param {Boolean} [options.showRenderLoopErrors=true] If true, this widget will automatically display an HTML panel to the user containing the error, if a render loop error occurs.
     * @param {Boolean} [options.automaticallyTrackDataSourceClocks=true] If true, this widget will automatically track the clock settings of newly added DataSources, updating if the DataSource's clock changes.  Set this to false if you want to configure the clock independently.
     * @param {Object} [options.contextOptions=undefined] Context and WebGL creation properties corresponding to {@link Context#options}.
     * @param {SceneMode} [options.sceneMode=SceneMode.SCENE3D] The initial scene mode.
     *
     * @exception {DeveloperError} Element with id "container" does not exist in the document.
     * @exception {DeveloperError} options.imageryProvider is not available when using the BaseLayerPicker widget, specify options.selectedImageryProviderViewModel instead.
     * @exception {DeveloperError} options.terrainProvider is not available when using the BaseLayerPicker widget, specify options.selectedTerrainProviderViewModel instead.
     * @exception {DeveloperError} options.selectedImageryProviderViewModel is not available when not using the BaseLayerPicker widget, specify options.imageryProvider instead.
     * @exception {DeveloperError} options.selectedTerrainProviderViewModel is not available when not using the BaseLayerPicker widget, specify options.terrainProvider instead.
     *
     * @see Animation
     * @see BaseLayerPicker
     * @see CesiumWidget
     * @see FullscreenButton
     * @see HomeButton
     * @see SceneModePicker
     * @see Timeline
     * @see viewerDragDropMixin
     * @see viewerDynamicObjectMixin
     *
     * @example
     * //Initialize the viewer widget with several custom options and mixins.
     * var viewer = new Cesium.Viewer('cesiumContainer', {
     *     //Start in Columbus Viewer
     *     sceneMode : Cesium.SceneMode.COLUMBUS_VIEW,
     *     //Use standard Cesium terrain
     *     terrainProvider : new Cesium.CesiumTerrainProvider({
     *         url : '//cesiumjs.org/smallterrain',
     *         credit : 'Terrain data courtesy Analytical Graphics, Inc.'
     *     }),
     *     //Hide the base layer picker
     *     baseLayerPicker : false,
     *     //Use OpenStreetMaps
     *     imageryProvider : new Cesium.OpenStreetMapImageryProvider({
     *         url : '//a.tile.openstreetmap.org/'
     *     }),
     *     // Use high-res stars downloaded from https://github.com/AnalyticalGraphicsInc/cesium-assets
     *     skyBox : new Cesium.SkyBox({
     *         sources : {
     *           positiveX : 'stars/TychoSkymapII.t3_08192x04096_80_px.jpg',
     *           negativeX : 'stars/TychoSkymapII.t3_08192x04096_80_mx.jpg',
     *           positiveY : 'stars/TychoSkymapII.t3_08192x04096_80_py.jpg',
     *           negativeY : 'stars/TychoSkymapII.t3_08192x04096_80_my.jpg',
     *           positiveZ : 'stars/TychoSkymapII.t3_08192x04096_80_pz.jpg',
     *           negativeZ : 'stars/TychoSkymapII.t3_08192x04096_80_mz.jpg'
     *         }
     *     })
     * });
     *
     * //Add basic drag and drop functionality
     * viewer.extend(Cesium.viewerDragDropMixin);
     *
     * //Allow users to zoom and follow objects loaded from CZML by clicking on it.
     * viewer.extend(Cesium.viewerDynamicObjectMixin);
     *
     * //Show a pop-up alert if we encounter an error when processing a dropped file
     * viewer.dropError.addEventListener(function(dropHandler, name, error) {
     *     console.log(error);
     *     window.alert(error);
     * });
     */
    var Viewer = function(container, options) {
        //>>includeStart('debug', pragmas.debug);
        if (!defined(container)) {
            throw new DeveloperError('container is required.');
        }
        //>>includeEnd('debug');

        container = getElement(container);
        options = defaultValue(options, defaultValue.EMPTY_OBJECT);

        var createBaseLayerPicker = !defined(options.baseLayerPicker) || options.baseLayerPicker !== false;

        //>>includeStart('debug', pragmas.debug);
        //If using BaseLayerPicker, imageryProvider is an invalid option
        if (createBaseLayerPicker && defined(options.imageryProvider)) {
            throw new DeveloperError('options.imageryProvider is not available when using the BaseLayerPicker widget. \
Either specify options.selectedImageryProviderViewModel instead or set options.baseLayerPicker to false.');
        }

        //If not using BaseLayerPicker, selectedImageryProviderViewModel is an invalid option
        if (!createBaseLayerPicker && defined(options.selectedImageryProviderViewModel)) {
            throw new DeveloperError('options.selectedImageryProviderViewModel is not available when not using the BaseLayerPicker widget. \
Either specify options.imageryProvider instead or set options.baseLayerPicker to true.');
        }

        //If using BaseLayerPicker, terrainProvider is an invalid option
        if (createBaseLayerPicker && defined(options.terrainProvider)) {
            throw new DeveloperError('options.terrainProvider is not available when using the BaseLayerPicker widget. \
Either specify options.selectedTerrainProviderViewModel instead or set options.baseLayerPicker to false.');
        }

        //If not using BaseLayerPicker, selectedTerrainProviderViewModel is an invalid option
        if (!createBaseLayerPicker && defined(options.selectedTerrainProviderViewModel)) {
            throw new DeveloperError('options.selectedTerrainProviderViewModel is not available when not using the BaseLayerPicker widget. \
Either specify options.terrainProvider instead or set options.baseLayerPicker to true.');
        }
        //>>includeEnd('debug')

        var viewerContainer = document.createElement('div');
        viewerContainer.className = 'cesium-viewer';
        container.appendChild(viewerContainer);

        //Cesium widget
        var cesiumWidgetContainer = document.createElement('div');
        cesiumWidgetContainer.className = 'cesium-viewer-cesiumWidgetContainer';
        viewerContainer.appendChild(cesiumWidgetContainer);
        var cesiumWidget = new CesiumWidget(cesiumWidgetContainer, {
            terrainProvider : options.terrainProvider,
            imageryProvider : createBaseLayerPicker ? false : options.imageryProvider,
            skyBox : options.skyBox,
            sceneMode : options.sceneMode,
            contextOptions : options.contextOptions,
            useDefaultRenderLoop : false
        });

        var dataSourceCollection = new DataSourceCollection();
        var dataSourceDisplay = new DataSourceDisplay(cesiumWidget.scene, dataSourceCollection);

        var clock = cesiumWidget.clock;
        var clockViewModel = new ClockViewModel(clock);
        var eventHelper = new EventHelper();
        var that = this;

        eventHelper.add(clock.onTick, function(clock) {
<<<<<<< HEAD
            clockViewModel.canAnimate = dataSourceDisplay.update(clock.currentTime) && that._allowDataSourcesToSuspendAnimation;
=======
            var isUpdated = dataSourceDisplay.update(clock.currentTime);
            if (that._allowDataSourcesToSuspendAnimation) {
                clockViewModel.canAnimate = isUpdated;
            }
>>>>>>> fd8cf63b
        });

        //Selection Indicator
        var selectionIndicator;
        if (!defined(options.selectionIndicator) || options.selectionIndicator !== false) {
            var selectionIndicatorContainer = document.createElement('div');
            selectionIndicatorContainer.className = 'cesium-viewer-selectionIndicatorContainer';
            viewerContainer.appendChild(selectionIndicatorContainer);
            selectionIndicator = new SelectionIndicator(selectionIndicatorContainer, cesiumWidget.scene);
        }

        //Info Box
        var infoBox;
        if (!defined(options.infoBox) || options.infoBox !== false) {
            var infoBoxContainer = document.createElement('div');
            infoBoxContainer.className = 'cesium-viewer-infoBoxContainer';
            viewerContainer.appendChild(infoBoxContainer);
            infoBox = new InfoBox(infoBoxContainer);
        }

        //Main Toolbar
        var toolbar = document.createElement('div');
        toolbar.className = 'cesium-viewer-toolbar';
        viewerContainer.appendChild(toolbar);

        //Geocoder
        var geocoder;
        if (!defined(options.geocoder) || options.geocoder !== false) {
            var geocoderContainer = document.createElement('div');
            geocoderContainer.className = 'cesium-viewer-geocoderContainer';
            toolbar.appendChild(geocoderContainer);
            geocoder = new Geocoder({
                container : geocoderContainer,
                scene : cesiumWidget.scene,
                ellipsoid : cesiumWidget.centralBody.ellipsoid
            });
        }

        //HomeButton
        var homeButton;
        if (!defined(options.homeButton) || options.homeButton !== false) {
            homeButton = new HomeButton(toolbar, cesiumWidget.scene, cesiumWidget.centralBody.ellipsoid);
            if (defined(geocoder)) {
                eventHelper.add(homeButton.viewModel.command.afterExecute, function() {
                    var viewModel = geocoder.viewModel;
                    viewModel.searchText = '';
                    if (viewModel.isSearchInProgress) {
                        viewModel.search();
                    }
                });
            }
        }

        //SceneModePicker
        var sceneModePicker;
        if (!defined(options.sceneModePicker) || options.sceneModePicker !== false) {
            sceneModePicker = new SceneModePicker(toolbar, cesiumWidget.scene);
        }

        //BaseLayerPicker
        var baseLayerPicker;
        if (createBaseLayerPicker) {
            var imageryProviderViewModels = defaultValue(options.imageryProviderViewModels, createDefaultImageryProviderViewModels());
            var terrainProviderViewModels = defaultValue(options.terrainProviderViewModels, createDefaultTerrainProviderViewModels());

            baseLayerPicker = new BaseLayerPicker(toolbar, {
                centralBody : cesiumWidget.centralBody,
                imageryProviderViewModels : imageryProviderViewModels,
                selectedImageryProviderViewModel : options.selectedImageryProviderViewModel,
                terrainProviderViewModels : terrainProviderViewModels,
                selectedTerrainProviderViewModel : options.selectedTerrainProviderViewModel
            });

            //Grab the dropdown for resize code.
            var elements = toolbar.getElementsByClassName('cesium-baseLayerPicker-dropDown');
            this._baseLayerPickerDropDown = elements[0];
        }

        //Animation
        var animation;
        if (!defined(options.animation) || options.animation !== false) {
            var animationContainer = document.createElement('div');
            animationContainer.className = 'cesium-viewer-animationContainer';
            viewerContainer.appendChild(animationContainer);
            animation = new Animation(animationContainer, new AnimationViewModel(clockViewModel));
        }

        //Timeline
        var timeline;
        if (!defined(options.timeline) || options.timeline !== false) {
            var timelineContainer = document.createElement('div');
            timelineContainer.className = 'cesium-viewer-timelineContainer';
            viewerContainer.appendChild(timelineContainer);
            timeline = new Timeline(timelineContainer, clock);
            timeline.addEventListener('settime', onTimelineScrubfunction, false);
            timeline.zoomTo(clock.startTime, clock.stopTime);
        }

        //Fullscreen
        var fullscreenButton;
        if (!defined(options.fullscreenButton) || options.fullscreenButton !== false) {
            var fullscreenContainer = document.createElement('div');
            fullscreenContainer.className = 'cesium-viewer-fullscreenContainer';
            viewerContainer.appendChild(fullscreenContainer);
            fullscreenButton = new FullscreenButton(fullscreenContainer, options.fullscreenElement);

            //Subscribe to fullscreenButton.viewModel.isFullscreenEnabled so
            //that we can hide/show the button as well as size the timeline.
            this._fullscreenSubscription = subscribeAndEvaluate(fullscreenButton.viewModel, 'isFullscreenEnabled', function(isFullscreenEnabled) {
                fullscreenContainer.style.display = isFullscreenEnabled ? 'block' : 'none';
                if (defined(timeline)) {
                    timeline.container.style.right = fullscreenContainer.clientWidth + 'px';
                    timeline.resize();
                }
            });
        } else if (defined(timeline)) {
            timeline.container.style.right = 0;
        }

        /**
         * Gets or sets the data source to track with the viewer's clock.
         * @type {DataSource}
         */
        this.clockTrackedDataSource = undefined;

        knockout.track(this, ['clockTrackedDataSource']);

        this._dataSourceChangedListeners = {};
        this._knockoutSubscriptions = [];
        var automaticallyTrackDataSourceClocks = defaultValue(options.automaticallyTrackDataSourceClocks, true);

        function trackDataSourceClock(dataSource) {
            if (defined(dataSource)) {
                var dataSourceClock = dataSource.getClock();
                if (defined(dataSourceClock)) {
                    dataSourceClock.getValue(clock);
                    if (defined(timeline)) {
                        timeline.updateFromClock();
                        timeline.zoomTo(dataSourceClock.startTime, dataSourceClock.stopTime);
                    }
                }

                if (defined(that._dataSourceBrowser)) {
                    that._dataSourceBrowser.viewModel.clockTrackedDataSource = dataSource;
                }
            }
        }

        this._knockoutSubscriptions.push(subscribeAndEvaluate(this, 'clockTrackedDataSource', function(value) {
            trackDataSourceClock(value);
        }));

        var onDataSourceChanged = function(dataSource) {
            if (that.clockTrackedDataSource === dataSource) {
                trackDataSourceClock(dataSource);
            }
        };

        var onDataSourceAdded = function(dataSourceCollection, dataSource) {
            if (automaticallyTrackDataSourceClocks) {
                that.clockTrackedDataSource = dataSource;
            }
            var id = dataSource.getDynamicObjectCollection().id;
            var removalFunc = eventHelper.add(dataSource.getChangedEvent(), onDataSourceChanged);
            that._dataSourceChangedListeners[id] = removalFunc;
        };

        var onDataSourceRemoved = function(dataSourceCollection, dataSource) {
            var resetClock = (that.clockTrackedDataSource === dataSource);
            var id = dataSource.getDynamicObjectCollection().id;
            that._dataSourceChangedListeners[id]();
            that._dataSourceChangedListeners[id] = undefined;
            if (resetClock) {
                var numDataSources = dataSourceCollection.length;
                if (automaticallyTrackDataSourceClocks && numDataSources > 0) {
                    that.clockTrackedDataSource = dataSourceCollection.get(numDataSources - 1);
                } else {
                    that.clockTrackedDataSource = undefined;
                }
            }
        };

        eventHelper.add(dataSourceCollection.dataSourceAdded, onDataSourceAdded);
        eventHelper.add(dataSourceCollection.dataSourceRemoved, onDataSourceRemoved);

        //DataSourceBrowser
        var dataSourceBrowser;
        if (!defined(options.dataSourceBrowser) || options.dataSourceBrowser !== false) {
            var dataSourceBrowserContainer = document.createElement('div');
            dataSourceBrowserContainer.className = 'cesium-viewer-dataSourceBrowserContainer';
            viewerContainer.appendChild(dataSourceBrowserContainer);
            dataSourceBrowser = new DataSourceBrowser(dataSourceBrowserContainer, dataSourceCollection);
            eventHelper.add(dataSourceBrowser.viewModel.onClockSelected, function(dataSource) {
                that.clockTrackedDataSource = dataSource;
            });
        }

        this._container = container;
        this._element = viewerContainer;
        this._cesiumWidget = cesiumWidget;
        this._selectionIndicator = selectionIndicator;
        this._infoBox = infoBox;
        this._dataSourceCollection = dataSourceCollection;
        this._dataSourceDisplay = dataSourceDisplay;
        this._clockViewModel = clockViewModel;
        this._toolbar = toolbar;
        this._homeButton = homeButton;
        this._sceneModePicker = sceneModePicker;
        this._baseLayerPicker = baseLayerPicker;
        this._animation = animation;
        this._timeline = timeline;
        this._fullscreenButton = fullscreenButton;
        this._dataSourceBrowser = dataSourceBrowser;
        this._geocoder = geocoder;
        this._eventHelper = eventHelper;
        this._lastWidth = 0;
        this._lastHeight = 0;
        this._useDefaultRenderLoop = undefined;
        this._renderLoopRunning = false;
        this._showRenderLoopErrors = defaultValue(options.showRenderLoopErrors, true);
        this._renderLoopError = new Event();
        this._allowDataSourcesToSuspendAnimation = true;

        //Start the render loop if not explicitly disabled in options.
        this.useDefaultRenderLoop = defaultValue(options.useDefaultRenderLoop, true);
    };

    defineProperties(Viewer.prototype, {
        /**
         * Gets the parent container.
         * @memberof Viewer.prototype
         * @type {Element}
         */
        container : {
            get : function() {
                return this._container;
            }
        },

        /**
         * Gets the CesiumWidget.
         * @memberof Viewer.prototype
         * @type {CesiumWidget}
         */
        cesiumWidget : {
            get : function() {
                return this._cesiumWidget;
            }
        },

        /**
         * Gets the selection indicator.
         * @memberof Viewer.prototype
         * @type {SelectionIndicator}
         */
        selectionIndicator : {
            get : function() {
                return this._selectionIndicator;
            }
        },

        /**
         * Gets the info box.
         * @memberof Viewer.prototype
         * @type {InfoBox}
         */
        infoBox : {
            get : function() {
                return this._infoBox;
            }
        },

        /**
         * Gets the Geocoder.
         * @memberof Viewer.prototype
         * @type {Geocoder}
         */
        geocoder : {
            get : function() {
                return this._geocoder;
            }
        },

        /**
         * Gets the HomeButton.
         * @memberof Viewer.prototype
         * @type {HomeButton}
         */
        homeButton : {
            get : function() {
                return this._homeButton;
            }
        },

        /**
         * Gets the SceneModePicker.
         * @memberof Viewer.prototype
         * @type {SceneModePicker}
         */
        sceneModePicker : {
            get : function() {
                return this._sceneModePicker;
            }
        },

        /**
         * Gets the BaseLayerPicker.
         * @memberof Viewer.prototype
         * @type {BaseLayerPicker}
         */
        baseLayerPicker : {
            get : function() {
                return this._baseLayerPicker;
            }
        },

        /**
         * Gets the Animation widget.
         * @memberof Viewer.prototype
         * @type {Animation}
         */
        animation : {
            get : function() {
                return this._animation;
            }
        },

        /**
         * Gets the Timeline widget.
         * @memberof Viewer.prototype
         * @type {Timeline}
         */
        timeline : {
            get : function() {
                return this._timeline;
            }
        },

        /**
         * Gets the FullscreenButton.
         * @memberof Viewer.prototype
         * @type {FullscreenButton}
         */
        fullscreenButton : {
            get : function() {
                return this._fullscreenButton;
            }
        },

        /**
         * Gets the DataSourceBrowser.
         * @memberof Viewer
         * @type {DataSourceBrowser}
         */
        dataSourceBrowser : {
            get : function() {
                return this._dataSourceBrowser;
            }
        },

        /**
         * Gets the display used for {@link DataSource} visualization.
         * @memberof Viewer.prototype
         * @type {DataSourceDisplay}
         */
        dataSourceDisplay : {
            get : function() {
                return this._dataSourceDisplay;
            }
        },

        /**
         * Gets the set of {@link DataSource} instances to be visualized.
         * @memberof Viewer.prototype
         * @type {DataSourceCollection}
         */
        dataSources : {
            get : function() {
                return this._dataSourceCollection;
            }
        },

        /**
         * Gets the canvas.
         * @memberof Viewer.prototype
         * @returns {Canvas} The canvas.
         */
        canvas : {
            get : function() {
                return this._cesiumWidget.canvas;
            }
        },

        /**
         * Gets the Cesium logo element.
         * @memberof Viewer.prototype
         * @returns {Element} The logo element.
         */
        cesiumLogo : {
            get : function() {
                return this._cesiumWidget.cesiumLogo;
            }
        },

        /**
         * Gets the scene.
         * @memberof Viewer.prototype
         * @returns {Scene} The scene.
         */
        scene : {
            get : function() {
                return this._cesiumWidget.scene;
            }
        },

        /**
         * Gets the primary central body.
         * @memberof Viewer.prototype
         * @returns {CentralBody} The primary central body.
         */
        centralBody : {
            get : function() {
                return this._cesiumWidget.centralBody;
            }
        },

        /**
         * Gets the clock.
         * @memberof Viewer.prototype
         * @returns {Clock} the clock
         */
        clock : {
            get : function() {
                return this._cesiumWidget.clock;
            }
        },

        /**
         * Gets the screen space event handler.
         * @memberof Viewer.prototype
         * @returns {ScreenSpaceEventHandler}
         */
        screenSpaceEventHandler : {
            get : function() {
                return this._cesiumWidget.screenSpaceEventHandler;
            }
        },

        /**
         * Gets the event that will be raised when an error is encountered during the default render loop.
         * The viewer instance and the generated exception are the only two parameters passed to the event handler.
         * <code>useDefaultRenderLoop</code> will be set to false whenever an exception is generated and must
         * be set back to true to continue rendering after an exception.
         * @memberof Viewer.prototype
         * @type {Event}
         */
        renderLoopError : {
            get : function() {
                return this._renderLoopError;
            }
        },

        /**
         * Gets or sets whether or not this widget should control the render loop.
         * If set to true the widget will use {@link requestAnimationFrame} to
         * perform rendering and resizing of the widget, as well as drive the
         * simulation clock. If set to false, you must manually call the
         * <code>resize</code>, <code>render</code> methods
         * as part of a custom render loop.
         * @memberof Viewer.prototype
         *
         * @type {Boolean}
         */
        useDefaultRenderLoop : {
            get : function() {
                return this._useDefaultRenderLoop;
            },
            set : function(value) {
                if (this._useDefaultRenderLoop !== value) {
                    this._useDefaultRenderLoop = value;
                    if (value && !this._renderLoopRunning) {
                        startRenderLoop(this);
                    }
                }
            }
        },

        /**
         * Gets or sets whether or not data sources can temporarily pause
         * animation in order to avoid showing an incomplete picture to the user.
         * For example, if asynchronous primitives are being processed in the
         * background, the clock will not advance until the geometry is ready.
         *
         * @memberof Viewer.prototype
         *
         * @type {Boolean}
         */
        allowDataSourcesToSuspendAnimation : {
            get : function() {
                return this._allowDataSourcesToSuspendAnimation;
            },
            set : function(value) {
                this._allowDataSourcesToSuspendAnimation = value;
            }
        }
    });

    /**
     * Extends the base viewer functionality with the provided mixin.
     * A mixin may add additional properties, functions, or other behavior
     * to the provided viewer instance.
     * @memberof Viewer
     *
     * @param mixin The Viewer mixin to add to this instance.
     * @param options The options object to be passed to the mixin function.
     *
     * @see viewerDragDropMixin
     * @see viewerDynamicObjectMixin
     */
    Viewer.prototype.extend = function(mixin, options) {
        //>>includeStart('debug', pragmas.debug);
        if (!defined(mixin)) {
            throw new DeveloperError('mixin is required.');
        }
        //>>includeEnd('debug')

        mixin(this, options);
    };

    /**
     * Resizes the widget to match the container size.
     * This function is called automatically as needed unless
     * <code>useDefaultRenderLoop</code> is set to false.
     * @memberof Viewer
     */
    Viewer.prototype.resize = function() {
        var cesiumWidget = this._cesiumWidget;
        cesiumWidget.resize();

        var container = this._container;
        var width = container.clientWidth;
        var height = container.clientHeight;
        if (width === this._lastWidth && height === this._lastHeight) {
            return;
        }

        var panelMaxHeight = height - 125;
        var baseLayerPickerDropDown = this._baseLayerPickerDropDown;

        if (defined(baseLayerPickerDropDown)) {
            baseLayerPickerDropDown.style.maxHeight = panelMaxHeight + 'px';
        }

        if (defined(this._infoBox)) {
            this._infoBox.viewModel.maxHeight = panelMaxHeight;
        }

        if (defined(this._dataSourceBrowser)) {
            this._dataSourceBrowser.viewModel.maxHeight = panelMaxHeight;
        }

        var timeline = this._timeline;
        var timelineExists = defined(timeline);
        var animationExists = defined(this._animation);
        var animationContainer;
        var resizeWidgets = !animationExists;
        var animationWidth = 0;

        if (animationExists) {
            var lastWidth = this._lastWidth;
            animationContainer = this._animation.container;
            if (width > 900) {
                if (lastWidth <= 900) {
                    animationWidth = 169;
                    animationContainer.style.width = '169px';
                    animationContainer.style.height = '112px';
                    resizeWidgets = true;
                    this._animation.resize();
                }
            } else if (width >= 600) {
                if (lastWidth < 600 || lastWidth > 900) {
                    animationWidth = 136;
                    animationContainer.style.width = '136px';
                    animationContainer.style.height = '90px';
                    resizeWidgets = true;
                    this._animation.resize();
                }
            } else if (lastWidth > 600 || lastWidth === 0) {
                animationWidth = 106;
                animationContainer.style.width = '106px';
                animationContainer.style.height = '70px';
                resizeWidgets = true;
                this._animation.resize();
            }
        }

        if (resizeWidgets) {
            var logoBottom = 0;
            var logoLeft = animationWidth + 5;
            if (timelineExists) {
                var fullscreenButton = this._fullscreenButton;
                var timelineContainer = timeline.container;
                var timelineStyle = timelineContainer.style;

                logoBottom = timelineContainer.clientHeight + 3;
                timelineStyle.left = animationWidth + 'px';

                if (defined(fullscreenButton)) {
                    timelineStyle.right = fullscreenButton.container.clientWidth + 'px';
                }
            }
            if (timelineExists || animationExists) {
                var creditContainer = cesiumWidget.creditContainer;
                creditContainer.style.bottom = logoBottom + 'px';
                creditContainer.style.left = logoLeft + 'px';
            }
        }

        if (timelineExists) {
            timeline.resize();
        }

        this._lastWidth = width;
        this._lastHeight = height;
    };

    /**
     * Renders the scene.  This function is called automatically
     * unless <code>useDefaultRenderLoop</code> is set to false;
     * @memberof Viewer
     */
    Viewer.prototype.render = function() {
        this._cesiumWidget.render();
    };

    /**
     * @memberof Viewer
     * @returns {Boolean} true if the object has been destroyed, false otherwise.
     */
    Viewer.prototype.isDestroyed = function() {
        return false;
    };

    /**
     * Destroys the widget.  Should be called if permanently
     * removing the widget from layout.
     * @memberof Viewer
     */
    Viewer.prototype.destroy = function() {
        var i;
        var numSubscriptions = this._knockoutSubscriptions.length;
        for (i = 0; i < numSubscriptions; i++) {
            this._knockoutSubscriptions[i].dispose();
        }

        this._container.removeChild(this._element);
        this._element.removeChild(this._toolbar);

        this._eventHelper.removeAll();

        if (defined(this._geocoder)) {
            this._geocoder = this._geocoder.destroy();
        }

        if (defined(this._homeButton)) {
            this._homeButton = this._homeButton.destroy();
        }

        if (defined(this._sceneModePicker)) {
            this._sceneModePicker = this._sceneModePicker.destroy();
        }

        if (defined(this._baseLayerPicker)) {
            this._baseLayerPicker = this._baseLayerPicker.destroy();
        }

        if (defined(this._animation)) {
            this._element.removeChild(this._animation.container);
            this._animation = this._animation.destroy();
        }

        if (defined(this._timeline)) {
            this._timeline.removeEventListener('settime', onTimelineScrubfunction, false);
            this._element.removeChild(this._timeline.container);
            this._timeline = this._timeline.destroy();
        }

        if (defined(this._fullscreenButton)) {
            this._fullscreenSubscription.dispose();
            this._element.removeChild(this._fullscreenButton.container);
            this._fullscreenButton = this._fullscreenButton.destroy();
        }

        if (defined(this._infoBox)) {
            this._element.removeChild(this._infoBox.container);
            this._infoBox = this._infoBox.destroy();
        }

        if (defined(this._selectionIndicator)) {
            this._element.removeChild(this._selectionIndicator.container);
            this._selectionIndicator = this._selectionIndicator.destroy();
        }

        if (defined(this._dataSourceBrowser)) {
            this._element.removeChild(this._dataSourceBrowser.container);
            this._dataSourceBrowser = this._dataSourceBrowser.destroy();
        }

        this._clockViewModel = this._clockViewModel.destroy();
        this._dataSourceDisplay = this._dataSourceDisplay.destroy();
        this._cesiumWidget = this._cesiumWidget.destroy();

        this._dataSourceCollection = this._dataSourceCollection.destroy();

        return destroyObject(this);
    };

    return Viewer;
});<|MERGE_RESOLUTION|>--- conflicted
+++ resolved
@@ -254,14 +254,10 @@
         var that = this;
 
         eventHelper.add(clock.onTick, function(clock) {
-<<<<<<< HEAD
-            clockViewModel.canAnimate = dataSourceDisplay.update(clock.currentTime) && that._allowDataSourcesToSuspendAnimation;
-=======
             var isUpdated = dataSourceDisplay.update(clock.currentTime);
             if (that._allowDataSourcesToSuspendAnimation) {
                 clockViewModel.canAnimate = isUpdated;
             }
->>>>>>> fd8cf63b
         });
 
         //Selection Indicator
