/*global define*/
define([
        'dojo/_base/window',
        'dojo/dom-class',
        'dojo/io-query',
        'dojo/parser',
        'dojo/ready',
        'Widgets/Dojo/checkForChromeFrame',
        'Widgets/Dojo/CesiumViewerWidget'
    ], function(
        win,
        domClass,
        ioQuery,
        parser,
        ready,
        checkForChromeFrame,
        CesiumViewerWidget) {
    "use strict";
    /*global console*/

    ready(function() {
        parser.parse();

        checkForChromeFrame();

        var endUserOptions = {};
        if (window.location.search) {
            endUserOptions = ioQuery.queryToObject(window.location.search.substring(1));
        }

        var widget = new CesiumViewerWidget({
            endUserOptions : endUserOptions,
            enableDragDrop : true
        });
        widget.placeAt('cesiumContainer');
        widget.startup();
<<<<<<< HEAD
        widget.fullscreen.getViewModel().setFullscreenElement(document.body);
=======
        widget.fullscreen.viewModel.fullscreenElement = document.body;
>>>>>>> e539ae05

        domClass.remove(win.body(), 'loading');
    });
});<|MERGE_RESOLUTION|>--- conflicted
+++ resolved
@@ -34,11 +34,7 @@
         });
         widget.placeAt('cesiumContainer');
         widget.startup();
-<<<<<<< HEAD
-        widget.fullscreen.getViewModel().setFullscreenElement(document.body);
-=======
         widget.fullscreen.viewModel.fullscreenElement = document.body;
->>>>>>> e539ae05
 
         domClass.remove(win.body(), 'loading');
     });
