package com.agi;

import java.io.File;
import java.util.HashSet;

import org.apache.tools.ant.BuildException;
import org.apache.tools.ant.Project;
import org.apache.tools.ant.Task;
import org.eclipse.jetty.client.Address;
import org.eclipse.jetty.client.HttpClient;
import org.eclipse.jetty.server.Handler;
import org.eclipse.jetty.server.Server;
import org.eclipse.jetty.server.handler.ContextHandler;
import org.eclipse.jetty.server.handler.ContextHandlerCollection;
import org.eclipse.jetty.server.handler.ResourceHandler;
import org.eclipse.jetty.server.nio.SelectChannelConnector;

public class ServerTask extends Task {
	private String proxyContextPath;
	private String terrainTranscodingContextPath;
	private String allowedHostList;
	private int port;
	private File baseDir;
	private String upstreamProxyHost;
	private Integer upstreamProxyPort;
	private String noUpstreamProxyHostList;
	private boolean listenOnAllAddresses;

	public void execute() throws BuildException {
		try {
			Server server = new Server();
			SelectChannelConnector connector = new SelectChannelConnector();
<<<<<<< HEAD
			connector.setHost("localhost");
=======
			if (!listenOnAllAddresses) {
				connector.setHost("localhost");
			}
>>>>>>> e864b08e
			connector.setPort(port);
			server.addConnector(connector);

			HostChecker hostChecker = new HostChecker(allowedHostList);
			HttpClient client = new HttpClient();

			if (upstreamProxyHost != null && upstreamProxyHost.length() > 0) {
				if (upstreamProxyPort == null)
					upstreamProxyPort = 80;

				client.setProxy(new Address(upstreamProxyHost, upstreamProxyPort));

				if (noUpstreamProxyHostList != null) {
					HashSet<String> set = new HashSet<String>();
					for (String noUpstreamProxyHost : noUpstreamProxyHostList.split(",")) {
						set.add(noUpstreamProxyHost.trim());
					}
					client.setNoProxy(set);
				}
			}

			client.setConnectorType(HttpClient.CONNECTOR_SELECT_CHANNEL);
			client.start();

			ProxyHandler proxyHandler = new ProxyHandler(hostChecker, client);
			ContextHandler proxyContextHandler = new ContextHandler(this.proxyContextPath);
			proxyContextHandler.setHandler(proxyHandler);

			TerrainTranscodingHandler terrainTranscodingHandler = new TerrainTranscodingHandler(hostChecker, client);
			ContextHandler terrainTranscodingContextHandler = new ContextHandler(this.terrainTranscodingContextPath);
			terrainTranscodingContextHandler.setHandler(terrainTranscodingHandler);

			ResourceHandler resourceHandler = new ResourceHandler();
			resourceHandler.setDirectoriesListed(true);
			resourceHandler.setWelcomeFiles(new String[] {
				"index.html"
			});
			resourceHandler.setResourceBase(baseDir.getAbsolutePath());
			resourceHandler.setCacheControl("no-cache");
			ContextHandler resourceContextHandler = new ContextHandler("/");
			resourceContextHandler.setHandler(resourceHandler);

			ContextHandlerCollection contexts = new ContextHandlerCollection();
			contexts.setHandlers(new Handler[] {
					proxyContextHandler,
					terrainTranscodingContextHandler,
					resourceContextHandler
			});

			server.setHandler(contexts);
			server.start();

			getProject().log("Server listening.  Connect to http://localhost:" + port + " to browse examples.", Project.MSG_INFO);

			server.join();
		} catch (Exception e) {
			throw new BuildException(e);
		}
	}

	public void setProxyContextPath(String value) {
		this.proxyContextPath = value;
	}

	public void setTerrainTranscodingContextPath(String value) {
		this.terrainTranscodingContextPath = value;
	}

	public void setAllowedHostList(String value) {
		this.allowedHostList = value;
	}

	public void setPort(int value) {
		this.port = value;
	}

	public void setBaseDir(File value) {
		this.baseDir = value;
	}

	public void setUpstreamProxyHost(String value) {
		this.upstreamProxyHost = value;
	}

	public void setUpstreamProxyPort(int value) {
		this.upstreamProxyPort = value;
	}

	public void setNoUpstreamProxyHostList(String value) {
		this.noUpstreamProxyHostList = value;
	}

	public void setListenOnAllAddresses(boolean value) {
		this.listenOnAllAddresses = value;
	}
}<|MERGE_RESOLUTION|>--- conflicted
+++ resolved
@@ -30,13 +30,9 @@
 		try {
 			Server server = new Server();
 			SelectChannelConnector connector = new SelectChannelConnector();
-<<<<<<< HEAD
-			connector.setHost("localhost");
-=======
 			if (!listenOnAllAddresses) {
 				connector.setHost("localhost");
 			}
->>>>>>> e864b08e
 			connector.setPort(port);
 			server.addConnector(connector);
 
