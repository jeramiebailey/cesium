--- conflicted
+++ resolved
@@ -22,11 +22,7 @@
 
     var terrainProvider = new Cesium.ArcGisImageServerTerrainProvider({
         url : 'http://elevation.arcgisonline.com/ArcGIS/rest/services/WorldElevation/DTMEllipsoidal/ImageServer',
-<<<<<<< HEAD
-        token : 'bROTErfveqDI_2EEjBE8ZG7h9bDifqOs_KjowZFG7EnR0r1XaOvCFKcqcCHDUUq_CZmS2UVvPCRE2phrfoL10g..',
-=======
-        token : 'p2ouU8aIMszwd4wo8KuhqwPtADPLCxS7AEE5oxhvTXe-iSJXzs9yZqYAEXDBurUZXiQZ_X2zJ84b_YLBkNT8Ug..',
->>>>>>> b89ab084
+        token : 'PmPpMpIzg4oNlwWawtPsOfzkMUAd4R15phcTy2Afaa9nSa9xEOdwhBeyHybelEotUQSrXkAYfIamGqZHqjN8dg..',
         proxy : new Cesium.DefaultProxy('/terrain/')
     });
 
@@ -87,8 +83,8 @@
             Cesium.Math.toRadians(43.8953604));
 
 //    var extent = new Cesium.Extent(Cesium.Math.toRadians(-120),
-//            Cesium.Math.toRadians(37),
-//            Cesium.Math.toRadians(-119),
+//                                                                   Cesium.Math.toRadians(37),
+//                                                                   Cesium.Math.toRadians(-119),
 //            Cesium.Math.toRadians(38));
     var testLayer = imageryLayerCollection.addImageryProvider(
             new Cesium.SingleTileImageryProvider('../../Images/TestLayer.png',
@@ -186,7 +182,7 @@
 
     scene.getCamera().frustum.near = 10.0;
     scene.getCamera().frustum.far = 20000000.0;
-    var centralBodyCameraController = scene.getCamera().getControllers().addCentralBody();
+    scene.getCamera().getControllers().addCentralBody();
 
     scene.viewExtent(extent, ellipsoid);
 
@@ -309,17 +305,17 @@
                 imageryLayerCollection.add(testLayer);
             }
             break;
-        case "3".charCodeAt(0): // "3" -> 3D globe
+        case "3".charCodeAt(0):  // "3" -> 3D globe
             cb.showSkyAtmosphere = true;
             cb.showGroundAtmosphere = true;
             transitioner.morphTo3D();
             break;
-        case "2".charCodeAt(0): // "2" -> Columbus View
+        case "2".charCodeAt(0):  // "2" -> Columbus View
             cb.showSkyAtmosphere = false;
             cb.showGroundAtmosphere = false;
             transitioner.morphToColumbusView();
             break;
-        case "1".charCodeAt(0): // "1" -> 2D map
+        case "1".charCodeAt(0):  // "1" -> 2D map
             cb.showSkyAtmosphere = false;
             cb.showGroundAtmosphere = false;
             transitioner.morphTo2D();
