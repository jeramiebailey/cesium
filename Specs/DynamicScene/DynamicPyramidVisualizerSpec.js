--- conflicted
+++ resolved
@@ -185,11 +185,7 @@
 
         var time = new JulianDate();
         visualizer.update(time);
-<<<<<<< HEAD
-        expect(scene.getPrimitives().get(0).id).toEqual(testObject);
-=======
-        expect(scene.primitives.get(0).dynamicObject).toEqual(testObject);
->>>>>>> 8f620203
+        expect(scene.primitives.get(0).id).toEqual(testObject);
     });
 
     it('setDynamicObjectCollection removes old objects and add new ones.', function() {
@@ -212,26 +208,14 @@
         var time = new JulianDate();
 
         visualizer.update(time);
-<<<<<<< HEAD
-        expect(scene.getPrimitives().getLength()).toEqual(1);
-        var pyramidPrimitive = scene.getPrimitives().get(0);
+        expect(scene.primitives.length).toEqual(1);
+        var pyramidPrimitive = scene.primitives.get(0);
         expect(pyramidPrimitive.id).toEqual(testObject);
 
         visualizer.setDynamicObjectCollection(dynamicObjectCollection2);
         visualizer.update(time);
-        expect(scene.getPrimitives().getLength()).toEqual(1);
-        pyramidPrimitive = scene.getPrimitives().get(0);
+        expect(scene.primitives.length).toEqual(1);
+        pyramidPrimitive = scene.primitives.get(0);
         expect(pyramidPrimitive.id).toEqual(testObject2);
-=======
-        expect(scene.primitives.length).toEqual(1);
-        var pyramidPrimitive = scene.primitives.get(0);
-        expect(pyramidPrimitive.dynamicObject).toEqual(testObject);
-
-        visualizer.setDynamicObjectCollection(dynamicObjectCollection2);
-        visualizer.update(time);
-        expect(scene.primitives.length).toEqual(1);
-        pyramidPrimitive = scene.primitives.get(0);
-        expect(pyramidPrimitive.dynamicObject).toEqual(testObject2);
->>>>>>> 8f620203
     });
 }, 'WebGL');