defineSuite([
        'Core/HeightmapTessellator',
        'Core/Cartesian2',
        'Core/Cartesian3',
        'Core/Cartographic',
<<<<<<< HEAD
=======
        'Core/CustomProjection',
>>>>>>> eef97a78
        'Core/Ellipsoid',
        'Core/GeographicProjection',
        'Core/Math',
        'Core/Proj4Projection',
        'Core/Rectangle',
        'Core/WebMercatorProjection'
    ], function(
        HeightmapTessellator,
        Cartesian2,
        Cartesian3,
        Cartographic,
<<<<<<< HEAD
=======
        CustomProjection,
>>>>>>> eef97a78
        Ellipsoid,
        GeographicProjection,
        CesiumMath,
        Proj4Projection,
        Rectangle,
        WebMercatorProjection) {
    'use strict';

    var geographicProjection = new GeographicProjection();

    it('throws when heightmap is not provided', function() {
        expect(function() {
            HeightmapTessellator.computeVertices(undefined, geographicProjection);
        }).toThrowDeveloperError();

        expect(function() {
            HeightmapTessellator.computeVertices({
                width : 2,
                height : 2,
                vertices : [],
                nativeRectangle : {
                    west : 10.0,
                    south : 20.0,
                    east : 20.0,
                    north : 30.0
                },
                skirtHeight : 10.0
            }, geographicProjection);
        }).toThrowDeveloperError();
    });

    it('throws when width or height is not provided', function() {
        expect(function() {
            HeightmapTessellator.computeVertices({
                heightmap : [1.0, 2.0, 3.0, 4.0],
                height : 2,
                vertices : [],
                nativeRectangle : {
                    west : 10.0,
                    south : 20.0,
                    east : 20.0,
                    north : 30.0
                },
                skirtHeight : 10.0
            }, geographicProjection);
        }).toThrowDeveloperError();

        expect(function() {
            HeightmapTessellator.computeVertices({
                heightmap : [1.0, 2.0, 3.0, 4.0],
                width : 2,
                vertices : [],
                nativeRectangle : {
                    west : 10.0,
                    south : 20.0,
                    east : 20.0,
                    north : 30.0
                },
                skirtHeight : 10.0
            }, geographicProjection);
        }).toThrowDeveloperError();
    });

    it('throws when nativeRectangle is not provided', function() {
        expect(function() {
            HeightmapTessellator.computeVertices({
                heightmap : [1.0, 2.0, 3.0, 4.0],
                width : 2,
                height : 2,
                vertices : [],
                skirtHeight : 10.0
            }, geographicProjection);
        }).toThrowDeveloperError();
    });

    it('throws when skirtHeight is not provided', function() {
        expect(function() {
            HeightmapTessellator.computeVertices({
                heightmap : [1.0, 2.0, 3.0, 4.0],
                width : 2,
                height : 2,
                vertices : [],
                nativeRectangle : {
                    west : 10.0,
                    south : 20.0,
                    east : 20.0,
                    north : 30.0
                }
            }, geographicProjection);
        }).toThrowDeveloperError();
    });

    it('throws when mapProjection is not provided', function() {
        expect(function() {
            HeightmapTessellator.computeVertices({
                heightmap : [1.0, 2.0, 3.0, 4.0],
                width : 2,
                height : 2,
                vertices : [],
                skirtHeight : 10.0,
                nativeRectangle : {
                    west : 10.0,
                    south : 20.0,
                    east : 20.0,
                    north : 30.0
                }
            });
        }).toThrowDeveloperError();
    });

    it('creates mesh without skirt', function() {
        var width = 3;
        var height = 3;
        var options = {
            heightmap : [1.0, 2.0, 3.0, 4.0, 5.0, 6.0, 7.0, 8.0, 9.0],
            width : width,
            height : height,
            skirtHeight : 0.0,
            nativeRectangle : {
                west : 10.0,
                south : 30.0,
                east : 20.0,
                north : 40.0
            },
            rectangle : new Rectangle(
                CesiumMath.toRadians(10.0),
                CesiumMath.toRadians(30.0),
                CesiumMath.toRadians(20.0),
                CesiumMath.toRadians(40.0))
        };
        var results = HeightmapTessellator.computeVertices(options, geographicProjection);
        var vertices = results.vertices;

        var ellipsoid = Ellipsoid.WGS84;
        var nativeRectangle = options.nativeRectangle;

        for (var j = 0; j < height; ++j) {
            var latitude = CesiumMath.lerp(nativeRectangle.north, nativeRectangle.south, j / (height - 1));
            latitude = CesiumMath.toRadians(latitude);
            for (var i = 0; i < width; ++i) {
                var longitude = CesiumMath.lerp(nativeRectangle.west, nativeRectangle.east, i / (width - 1));
                longitude = CesiumMath.toRadians(longitude);

                var heightSample = options.heightmap[j * width + i];

                var expectedVertexPosition = ellipsoid.cartographicToCartesian({
                    longitude : longitude,
                    latitude : latitude,
                    height : heightSample
                });

                var index = (j * width + i) * 6;
                var vertexPosition = new Cartesian3(vertices[index], vertices[index + 1], vertices[index + 2]);

                expect(vertexPosition).toEqualEpsilon(expectedVertexPosition, 1.0);
                expect(vertices[index + 3]).toEqual(heightSample);
                expect(vertices[index + 4]).toEqualEpsilon(i / (width - 1), CesiumMath.EPSILON7);
                expect(vertices[index + 5]).toEqualEpsilon(1.0 - j / (height - 1), CesiumMath.EPSILON7);
            }
        }
    });

    it('creates mesh with skirt', function() {
        var width = 3;
        var height = 3;
        var options = {
            heightmap : [1.0, 2.0, 3.0, 4.0, 5.0, 6.0, 7.0, 8.0, 9.0],
            width : width,
            height : height,
            skirtHeight : 10.0,
            nativeRectangle : {
                west : 10.0,
                east : 20.0,
                south : 30.0,
                north : 40.0
            }
        };
        var results = HeightmapTessellator.computeVertices(options, geographicProjection);
        var vertices = results.vertices;

        var ellipsoid = Ellipsoid.WGS84;
        var nativeRectangle = options.nativeRectangle;

        for (var j = -1; j <= height; ++j) {
            var realJ = CesiumMath.clamp(j, 0, height - 1);
            var latitude = CesiumMath.lerp(nativeRectangle.north, nativeRectangle.south, realJ / (height - 1));
            latitude = CesiumMath.toRadians(latitude);
            for (var i = -1; i <= width; ++i) {
                var realI = CesiumMath.clamp(i, 0, width - 1);
                var longitude = CesiumMath.lerp(nativeRectangle.west, nativeRectangle.east, realI / (width - 1));
                longitude = CesiumMath.toRadians(longitude);

                var heightSample = options.heightmap[realJ * width + realI];

                if (realI !== i || realJ !== j) {
                    heightSample -= options.skirtHeight;
                }

                var expectedVertexPosition = ellipsoid.cartographicToCartesian({
                                                                                   longitude : longitude,
                                                                                   latitude : latitude,
                                                                                   height : heightSample
                                                                               });

                var index = ((j + 1) * (width + 2) + i + 1) * 6;
                var vertexPosition = new Cartesian3(vertices[index], vertices[index + 1], vertices[index + 2]);

                expect(vertexPosition).toEqualEpsilon(expectedVertexPosition, 1.0);
                expect(vertices[index + 3]).toEqual(heightSample);
                expect(vertices[index + 4]).toEqualEpsilon(realI / (width - 1), CesiumMath.EPSILON7);
                expect(vertices[index + 5]).toEqualEpsilon(1.0 - realJ / (height - 1), CesiumMath.EPSILON7);
            }
        }
    });

    it('creates quantized mesh', function() {
        var width = 3;
        var height = 3;
        var options = {
            heightmap : [1.0, 2.0, 3.0, 4.0, 5.0, 6.0, 7.0, 8.0, 9.0],
            width : width,
            height : height,
            skirtHeight : 10.0,
            nativeRectangle : {
                west : 0.01,
                east : 0.02,
                south : 0.01,
                north : 0.02
            }
        };
        var results = HeightmapTessellator.computeVertices(options, geographicProjection);
        var vertices = results.vertices;

        var ellipsoid = Ellipsoid.WGS84;
        var nativeRectangle = options.nativeRectangle;

        for (var j = -1; j <= height; ++j) {
            var realJ = CesiumMath.clamp(j, 0, height - 1);
            var latitude = CesiumMath.lerp(nativeRectangle.north, nativeRectangle.south, realJ / (height - 1));
            latitude = CesiumMath.toRadians(latitude);
            for (var i = -1; i <= width; ++i) {
                var realI = CesiumMath.clamp(i, 0, width - 1);
                var longitude = CesiumMath.lerp(nativeRectangle.west, nativeRectangle.east, realI / (width - 1));
                longitude = CesiumMath.toRadians(longitude);

                var heightSample = options.heightmap[realJ * width + realI];

                if (realI !== i || realJ !== j) {
                    heightSample -= options.skirtHeight;
                }

                var index = ((j + 1) * (width + 2) + i + 1);
                var expectedVertexPosition = ellipsoid.cartographicToCartesian({
                                                                                   longitude : longitude,
                                                                                   latitude : latitude,
                                                                                   height : heightSample
                                                                               });
                expect(results.encoding.decodePosition(vertices, index)).toEqualEpsilon(expectedVertexPosition, 1.0);
            }
        }
    });

    it('tessellates web mercator heightmaps', function() {
        var width = 3;
        var height = 3;
        var options = {
            heightmap : [1.0, 2.0, 3.0, 4.0, 5.0, 6.0, 7.0, 8.0, 9.0],
            width : width,
            height : height,
            skirtHeight : 0.0,
            nativeRectangle : {
                west : 1000000.0,
                east : 2000000.0,
                south : 3000000.0,
                north : 4000000.0
            },
            isGeographic : false
        };
        var ellipsoid = Ellipsoid.WGS84;
        var projection = new WebMercatorProjection(ellipsoid);
        var results = HeightmapTessellator.computeVertices(options, projection);
        var vertices = results.vertices;

        var nativeRectangle = options.nativeRectangle;

        var geographicSouthwest = projection.unproject(new Cartesian2(nativeRectangle.west, nativeRectangle.south));
        var geographicNortheast = projection.unproject(new Cartesian2(nativeRectangle.east, nativeRectangle.north));

        for (var j = 0; j < height; ++j) {
            var y = CesiumMath.lerp(nativeRectangle.north, nativeRectangle.south, j / (height - 1));
            for (var i = 0; i < width; ++i) {
                var x = CesiumMath.lerp(nativeRectangle.west, nativeRectangle.east, i / (width - 1));

                var latLon = projection.unproject(new Cartesian2(x, y));
                var longitude = latLon.longitude;
                var latitude = latLon.latitude;

                var heightSample = options.heightmap[j * width + i];

                var expectedVertexPosition = ellipsoid.cartographicToCartesian({
                    longitude : longitude,
                    latitude : latitude,
                    height : heightSample
                });

                var index = (j * width + i) * 6;
                var vertexPosition = new Cartesian3(vertices[index], vertices[index + 1], vertices[index + 2]);

                var expectedU = (longitude - geographicSouthwest.longitude) / (geographicNortheast.longitude - geographicSouthwest.longitude);
                var expectedV = (latitude - geographicSouthwest.latitude) / (geographicNortheast.latitude - geographicSouthwest.latitude);

                expect(vertexPosition).toEqualEpsilon(expectedVertexPosition, 1.0);
                expect(vertices[index + 3]).toEqual(heightSample);
                expect(vertices[index + 4]).toEqualEpsilon(expectedU, CesiumMath.EPSILON7);
                expect(vertices[index + 5]).toEqualEpsilon(expectedV, CesiumMath.EPSILON7);
            }
        }
    });

    it('generates 2D position attributes for projections other than Geographic and Web Mercator', function() {
        var width = 3;
        var height = 3;
<<<<<<< HEAD
        var projection = new Proj4Projection('+proj=moll +lon_0=0 +x_0=0 +y_0=0 +a=6371000 +b=6371000 +units=m +no_defs');
=======
        var projection = new CustomProjection('Data/UserGeographic.txt', 'testProjection');
>>>>>>> eef97a78

        var options = {
            heightmap : [1.0, 2.0, 3.0, 4.0, 5.0, 6.0, 7.0, 8.0, 9.0],
            width : width,
            height : height,
            skirtHeight : 0.0,
            nativeRectangle : {
                west : 10.0,
                south : 30.0,
                east : 20.0,
                north : 40.0
            },
            rectangle : new Rectangle(
                CesiumMath.toRadians(10.0),
                CesiumMath.toRadians(30.0),
                CesiumMath.toRadians(20.0),
                CesiumMath.toRadians(40.0))
        };
        var results = HeightmapTessellator.computeVertices(options, projection);
        var vertices = results.vertices;

        var rectangle = options.rectangle;

        for (var j = 0; j < height; ++j) {
            var latitude = CesiumMath.lerp(rectangle.north, rectangle.south, j / (height - 1));
            for (var i = 0; i < width; ++i) {
                var longitude = CesiumMath.lerp(rectangle.west, rectangle.east, i / (width - 1));

                var expectedVertexPosition2d = projection.project(new Cartographic(longitude, latitude));

                var index = (j * width + i) * 9 + 6;
                var vertexPosition2d = new Cartesian3(vertices[index], vertices[index + 1], 0.0);

                expect(Cartesian3.equalsEpsilon(vertexPosition2d, expectedVertexPosition2d, CesiumMath.EPSILON7)).toBe(true);
            }
        }
    });

    it('generates 2D position attributes with relative-to-center', function() {
        var width = 3;
        var height = 3;
<<<<<<< HEAD
        var projection = new Proj4Projection('+proj=moll +lon_0=0 +x_0=0 +y_0=0 +a=6371000 +b=6371000 +units=m +no_defs');
=======
        var projection = new CustomProjection('Data/UserGeographic.txt', 'testProjection');
>>>>>>> eef97a78

        var rectangle = new Rectangle(
            CesiumMath.toRadians(10.0),
            CesiumMath.toRadians(30.0),
            CesiumMath.toRadians(20.0),
            CesiumMath.toRadians(40.0));

        var options = {
            heightmap : [1.0, 2.0, 3.0, 4.0, 5.0, 6.0, 7.0, 8.0, 9.0],
            width : width,
            height : height,
            skirtHeight : 0.0,
            nativeRectangle : {
                west : 10.0,
                south : 30.0,
                east : 20.0,
                north : 40.0
            },
            rectangle : rectangle,
            relativeToCenter : projection.ellipsoid.cartographicToCartesian(Rectangle.center(rectangle))
        };
        var results = HeightmapTessellator.computeVertices(options, projection);
        var vertices = results.vertices;
        var center2D = results.encoding.center2D;

        for (var j = 0; j < height; ++j) {
            var latitude = CesiumMath.lerp(rectangle.north, rectangle.south, j / (height - 1));
            for (var i = 0; i < width; ++i) {
                var longitude = CesiumMath.lerp(rectangle.west, rectangle.east, i / (width - 1));

                var expectedVertexPosition2d = projection.project(new Cartographic(longitude, latitude));

                var index = (j * width + i) * 9 + 6;
                var vertexPosition2d = new Cartesian3(vertices[index], vertices[index + 1], 0.0);
                vertexPosition2d.x += center2D.x;
                vertexPosition2d.y += center2D.y;

                expect(Cartesian3.equalsEpsilon(vertexPosition2d, expectedVertexPosition2d, CesiumMath.EPSILON7)).toBe(true);
            }
        }
    });

    it('supports multi-element little endian heights', function() {
        var width = 3;
        var height = 3;
        var options = {
            heightmap : [1.0, 2.0, 100.0,
                         3.0, 4.0, 100.0,
                         5.0, 6.0, 100.0,
                         7.0, 8.0, 100.0,
                         9.0, 10.0, 100.0,
                         11.0, 12.0, 100.0,
                         13.0, 14.0, 100.0,
                         15.0, 16.0, 100.0,
                         17.0, 18.0, 100.0],
            width : width,
            height : height,
            skirtHeight : 0.0,
            nativeRectangle : {
                west : 10.0,
                south : 30.0,
                east : 20.0,
                north : 40.0
            },
            rectangle : new Rectangle(
                CesiumMath.toRadians(10.0),
                CesiumMath.toRadians(30.0),
                CesiumMath.toRadians(20.0),
                CesiumMath.toRadians(40.0)),
            structure : {
                stride : 3,
                elementsPerHeight : 2,
                elementMultiplier : 10
            }
        };
        var results = HeightmapTessellator.computeVertices(options, geographicProjection);
        var vertices = results.vertices;

        var ellipsoid = Ellipsoid.WGS84;
        var nativeRectangle = options.nativeRectangle;

        for (var j = 0; j < height; ++j) {
            var latitude = CesiumMath.lerp(nativeRectangle.north, nativeRectangle.south, j / (height - 1));
            latitude = CesiumMath.toRadians(latitude);
            for (var i = 0; i < width; ++i) {
                var longitude = CesiumMath.lerp(nativeRectangle.west, nativeRectangle.east, i / (width - 1));
                longitude = CesiumMath.toRadians(longitude);

                var heightSampleIndex = (j * width + i) * options.structure.stride;
                var heightSample = options.heightmap[heightSampleIndex] + options.heightmap[heightSampleIndex + 1] * 10.0;

                var expectedVertexPosition = ellipsoid.cartographicToCartesian({
                    longitude : longitude,
                    latitude : latitude,
                    height : heightSample
                });

                var index = (j * width + i) * 6;
                var vertexPosition = new Cartesian3(vertices[index], vertices[index + 1], vertices[index + 2]);

                expect(vertexPosition).toEqualEpsilon(expectedVertexPosition, 1.0);
                expect(vertices[index + 3]).toEqual(heightSample);
                expect(vertices[index + 4]).toEqualEpsilon(i / (width - 1), CesiumMath.EPSILON7);
                expect(vertices[index + 5]).toEqualEpsilon(1.0 - j / (height - 1), CesiumMath.EPSILON7);
            }
        }
    });

    it('supports multi-element big endian heights', function() {
        var width = 3;
        var height = 3;
        var options = {
            heightmap : [1.0, 2.0, 100.0,
                         3.0, 4.0, 100.0,
                         5.0, 6.0, 100.0,
                         7.0, 8.0, 100.0,
                         9.0, 10.0, 100.0,
                         11.0, 12.0, 100.0,
                         13.0, 14.0, 100.0,
                         15.0, 16.0, 100.0,
                         17.0, 18.0, 100.0],
            width : width,
            height : height,
            skirtHeight : 0.0,
            nativeRectangle : {
                west : 10.0,
                south : 30.0,
                east : 20.0,
                north : 40.0
            },
            rectangle : new Rectangle(
                CesiumMath.toRadians(10.0),
                CesiumMath.toRadians(30.0),
                CesiumMath.toRadians(20.0),
                CesiumMath.toRadians(40.0)),
            structure : {
                stride : 3,
                elementsPerHeight : 2,
                elementMultiplier : 10,
                isBigEndian : true
            }
        };
        var results = HeightmapTessellator.computeVertices(options, geographicProjection);
        var vertices = results.vertices;

        var ellipsoid = Ellipsoid.WGS84;
        var nativeRectangle = options.nativeRectangle;

        for (var j = 0; j < height; ++j) {
            var latitude = CesiumMath.lerp(nativeRectangle.north, nativeRectangle.south, j / (height - 1));
            latitude = CesiumMath.toRadians(latitude);
            for (var i = 0; i < width; ++i) {
                var longitude = CesiumMath.lerp(nativeRectangle.west, nativeRectangle.east, i / (width - 1));
                longitude = CesiumMath.toRadians(longitude);

                var heightSampleIndex = (j * width + i) * options.structure.stride;
                var heightSample = options.heightmap[heightSampleIndex] * 10.0 + options.heightmap[heightSampleIndex + 1];

                var expectedVertexPosition = ellipsoid.cartographicToCartesian({
                    longitude : longitude,
                    latitude : latitude,
                    height : heightSample
                });

                var index = (j * width + i) * 6;
                var vertexPosition = new Cartesian3(vertices[index], vertices[index + 1], vertices[index + 2]);

                expect(vertexPosition).toEqualEpsilon(expectedVertexPosition, 1.0);
                expect(vertices[index + 3]).toEqual(heightSample);
                expect(vertices[index + 4]).toEqualEpsilon(i / (width - 1), CesiumMath.EPSILON7);
                expect(vertices[index + 5]).toEqualEpsilon(1.0 - j / (height - 1), CesiumMath.EPSILON7);
            }
        }
    });
});<|MERGE_RESOLUTION|>--- conflicted
+++ resolved
@@ -3,14 +3,10 @@
         'Core/Cartesian2',
         'Core/Cartesian3',
         'Core/Cartographic',
-<<<<<<< HEAD
-=======
         'Core/CustomProjection',
->>>>>>> eef97a78
         'Core/Ellipsoid',
         'Core/GeographicProjection',
         'Core/Math',
-        'Core/Proj4Projection',
         'Core/Rectangle',
         'Core/WebMercatorProjection'
     ], function(
@@ -18,14 +14,10 @@
         Cartesian2,
         Cartesian3,
         Cartographic,
-<<<<<<< HEAD
-=======
         CustomProjection,
->>>>>>> eef97a78
         Ellipsoid,
         GeographicProjection,
         CesiumMath,
-        Proj4Projection,
         Rectangle,
         WebMercatorProjection) {
     'use strict';
@@ -344,11 +336,7 @@
     it('generates 2D position attributes for projections other than Geographic and Web Mercator', function() {
         var width = 3;
         var height = 3;
-<<<<<<< HEAD
-        var projection = new Proj4Projection('+proj=moll +lon_0=0 +x_0=0 +y_0=0 +a=6371000 +b=6371000 +units=m +no_defs');
-=======
         var projection = new CustomProjection('Data/UserGeographic.txt', 'testProjection');
->>>>>>> eef97a78
 
         var options = {
             heightmap : [1.0, 2.0, 3.0, 4.0, 5.0, 6.0, 7.0, 8.0, 9.0],
@@ -390,11 +378,7 @@
     it('generates 2D position attributes with relative-to-center', function() {
         var width = 3;
         var height = 3;
-<<<<<<< HEAD
-        var projection = new Proj4Projection('+proj=moll +lon_0=0 +x_0=0 +y_0=0 +a=6371000 +b=6371000 +units=m +no_defs');
-=======
         var projection = new CustomProjection('Data/UserGeographic.txt', 'testProjection');
->>>>>>> eef97a78
 
         var rectangle = new Rectangle(
             CesiumMath.toRadians(10.0),
