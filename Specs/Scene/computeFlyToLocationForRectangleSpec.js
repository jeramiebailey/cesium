--- conflicted
+++ resolved
@@ -1,79 +1,9 @@
-<<<<<<< HEAD
-import { EllipsoidTerrainProvider } from '../../Source/Cesium.js';
-import { Rectangle } from '../../Source/Cesium.js';
-import { computeFlyToLocationForRectangle } from '../../Source/Cesium.js';
-import { Globe } from '../../Source/Cesium.js';
-import { SceneMode } from '../../Source/Cesium.js';
-import createScene from '../createScene.js';
-
-describe('Scene/computeFlyToLocationForRectangle', function() {
-
-    var scene;
-
-    beforeEach(function() {
-        scene = createScene();
-    });
-
-    afterEach(function() {
-        scene.destroyForSpecs();
-    });
-
-    function sampleTest(sceneMode){
-        //Pretend we have terrain with availability.
-        var terrainProvider = new EllipsoidTerrainProvider();
-        terrainProvider.availability = {};
-
-        scene.globe = new Globe();
-        scene.terrainProvider = terrainProvider;
-        scene.mode = sceneMode;
-
-        var rectangle = new Rectangle(0.2, 0.4, 0.6, 0.8);
-        var cartographics = [
-            Rectangle.center(rectangle),
-            Rectangle.southeast(rectangle),
-            Rectangle.southwest(rectangle),
-            Rectangle.northeast(rectangle),
-            Rectangle.northwest(rectangle)
-        ];
-
-        // Mock sampleTerrainMostDetailed with same positions but with heights.
-        var maxHeight = 1234;
-        var sampledResults = [
-            Rectangle.center(rectangle),
-            Rectangle.southeast(rectangle),
-            Rectangle.southwest(rectangle),
-            Rectangle.northeast(rectangle),
-            Rectangle.northwest(rectangle)
-        ];
-        sampledResults[0].height = 145;
-        sampledResults[1].height = 1211;
-        sampledResults[2].height = -123;
-        sampledResults[3].height = maxHeight;
-
-        spyOn(computeFlyToLocationForRectangle, '_sampleTerrainMostDetailed').and.returnValue(Promise.resolve(sampledResults));
-
-        // Basically do the computation ourselves with our known values;
-        var expectedResult;
-        if (sceneMode === SceneMode.SCENE3D) {
-            expectedResult = scene.mapProjection.ellipsoid.cartesianToCartographic(scene.camera.getRectangleCameraCoordinates(rectangle));
-        } else {
-            expectedResult = scene.mapProjection.unproject(scene.camera.getRectangleCameraCoordinates(rectangle));
-        }
-        expectedResult.height += maxHeight;
-
-        return computeFlyToLocationForRectangle(rectangle, scene)
-            .then(function(result) {
-                expect(result).toEqual(expectedResult);
-                expect(computeFlyToLocationForRectangle._sampleTerrainMostDetailed).toHaveBeenCalledWith(terrainProvider, cartographics);
-            });
-=======
 import { EllipsoidTerrainProvider } from "../../Source/Cesium.js";
 import { Rectangle } from "../../Source/Cesium.js";
 import { computeFlyToLocationForRectangle } from "../../Source/Cesium.js";
 import { Globe } from "../../Source/Cesium.js";
 import { SceneMode } from "../../Source/Cesium.js";
 import createScene from "../createScene.js";
-import { when } from "../../Source/Cesium.js";
 
 describe("Scene/computeFlyToLocationForRectangle", function () {
   var scene;
@@ -121,7 +51,7 @@
     spyOn(
       computeFlyToLocationForRectangle,
       "_sampleTerrainMostDetailed"
-    ).and.returnValue(when.resolve(sampledResults));
+    ).and.returnValue(Promise.resolve(sampledResults));
 
     // Basically do the computation ourselves with our known values;
     var expectedResult;
@@ -133,7 +63,6 @@
       expectedResult = scene.mapProjection.unproject(
         scene.camera.getRectangleCameraCoordinates(rectangle)
       );
->>>>>>> 2fd0e8f7
     }
     expectedResult.height += maxHeight;
 
