--- conflicted
+++ resolved
@@ -1,33 +1,13 @@
-<<<<<<< HEAD
-defineSuite([
-        'Core/Rectangle',
-        'Core/Cartesian3',
-        'Core/Cartographic',
-        'Core/GeographicProjection',
-        'Core/Ellipsoid',
-        'Core/Math',
-        'Core/Proj4Projection',
-        'Specs/createPackableSpecs'
-    ], function(
-        Rectangle,
-        Cartesian3,
-        Cartographic,
-        GeographicProjection,
-        Ellipsoid,
-        CesiumMath,
-        Proj4Projection,
-        createPackableSpecs) {
-    'use strict';
-=======
 import { Cartesian3 } from '../../Source/Cesium.js';
 import { Cartographic } from '../../Source/Cesium.js';
 import { Ellipsoid } from '../../Source/Cesium.js';
+import { GeographicProjection } from '../../Source/Cesium.js';
 import { Math as CesiumMath } from '../../Source/Cesium.js';
+import { Proj4Projection } from '../../Source/Cesium.js';
 import { Rectangle } from '../../Source/Cesium.js';
 import createPackableSpecs from '../createPackableSpecs.js';
 
 describe('Core/Rectangle', function() {
->>>>>>> e5cc188f
 
     var west = -0.9;
     var south = 0.5;
